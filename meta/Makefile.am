--- conflicted
+++ resolved
@@ -23,18 +23,13 @@
 bin_SCRIPTS = guile-config guild
 EXTRA_DIST= \
   guile.m4 ChangeLog-2008			\
-<<<<<<< HEAD
   guile-2.2.pc.in guile-2.2-uninstalled.pc.in	\
-  guile-tools.in guile-config.in
-=======
-  guile-2.0.pc.in guile-2.0-uninstalled.pc.in	\
   guild.in guile-config.in
 
 # What we now call `guild' used to be known as `guile-tools'.
 install-data-hook:
 	cd $(DESTDIR)$(bindir) && rm -f guile-tools$(EXEEXT) && \
 	$(LN_S) guild$(EXEEXT) guile-tools$(EXEEXT)
->>>>>>> 715146aa
 
 pkgconfigdir = $(libdir)/pkgconfig
 pkgconfig_DATA = guile-2.2.pc
