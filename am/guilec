--- conflicted
+++ resolved
@@ -29,16 +29,15 @@
 .scm.go:
 	$(AM_V_GUILEC)GUILE_AUTO_COMPILE=0			\
 	$(top_builddir)/meta/uninstalled-env			\
-<<<<<<< HEAD
 	guild compile --target="$(host)" $(GUILE_WARNINGS)	\
 	  -L "$(abs_srcdir)" -L "$(abs_builddir)"		\
 	  -L "$(abs_top_srcdir)/guile-readline"			\
 	  -o "$@" "$<"
-=======
-	guild compile --target="$(host)" $(GUILE_WARNINGS) -o "$@" "$<"
 
 .el.go:
-	$(AM_V_GUILEC)GUILE_AUTO_COMPILE=0 \
-	$(top_builddir)/meta/uninstalled-env \
-	guild compile $(GUILE_WARNINGS) --from=elisp -o "$@" "$<"
->>>>>>> eaeda0d5
+	$(AM_V_GUILEC)GUILE_AUTO_COMPILE=0			\
+	$(top_builddir)/meta/uninstalled-env			\
+	guild compile --target="$(host)" $(GUILE_WARNINGS)	\
+	  -L "$(abs_srcdir)" -L "$(abs_builddir)"		\
+	  -L "$(abs_top_srcdir)/guile-readline"			\
+	  --from=elisp -o "$@" "$<"