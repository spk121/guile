--- conflicted
+++ resolved
@@ -718,30 +718,16 @@
      (if (zero? i)
          r
          (loop (1- i) (cons (cons i i) r))))
-<<<<<<< HEAD
-   (letrec (loop) (_) (_)
-           (let (r) (_)
-                ((primcall list
-                           (primcall cons (const 3) (const 3))))
-                (let (r) (_)
-                     ((primcall cons
-                                (primcall cons (const 2) (const 2))
-                                (lexical r _)))
-                     (primcall cons
-                               (primcall cons (const 1) (const 1))
-                               (lexical r _))))))
-=======
    (let (r) (_)
-        ((apply (primitive list)
-                (apply (primitive cons) (const 3) (const 3))))
+        ((primcall list
+                   (primcall cons (const 3) (const 3))))
         (let (r) (_)
-             ((apply (primitive cons)
-                     (apply (primitive cons) (const 2) (const 2))
-                     (lexical r _)))
-             (apply (primitive cons)
-                    (apply (primitive cons) (const 1) (const 1))
-                    (lexical r _)))))
->>>>>>> 34c5fe83
+             ((primcall cons
+                        (primcall cons (const 2) (const 2))
+                        (lexical r _)))
+             (primcall cons
+                       (primcall cons (const 1) (const 1))
+                       (lexical r _)))))
 
   ;; See above.
   (pass-if-peval
@@ -750,42 +736,22 @@
      (if (<= i 0)
          (car r)
          (loop (1- i) (cons i r))))
-<<<<<<< HEAD
-   (letrec (loop) (_) (_)
-           (let (r) (_)
-                ((primcall list (const 4)))
-                (let (r) (_)
-                     ((primcall cons
-                                (const 3)
-                                (lexical r _)))
-                     (let (r) (_)
-                          ((primcall cons
-                                     (const 2)
-                                     (lexical r _)))
-                          (let (r) (_)
-                               ((primcall cons
-                                          (const 1)
-                                          (lexical r _)))
-                               (primcall car
-                                         (lexical r _))))))))
-=======
    (let (r) (_)
-        ((apply (primitive list) (const 4)))
+        ((primcall list (const 4)))
         (let (r) (_)
-             ((apply (primitive cons)
-                     (const 3)
-                     (lexical r _)))
+             ((primcall cons
+                        (const 3)
+                        (lexical r _)))
              (let (r) (_)
-                  ((apply (primitive cons)
-                          (const 2)
-                          (lexical r _)))
+                  ((primcall cons
+                             (const 2)
+                             (lexical r _)))
                   (let (r) (_)
-                       ((apply (primitive cons)
-                               (const 1)
-                               (lexical r _)))
-                       (apply (primitive car)
-                              (lexical r _)))))))
->>>>>>> 34c5fe83
+                       ((primcall cons
+                                  (const 1)
+                                  (lexical r _)))
+                       (primcall car
+                                 (lexical r _)))))))
 
    ;; Static sums.
   (pass-if-peval
@@ -804,9 +770,8 @@
       (pmatch '(a b c d)
         ((a b . _)
          #t)))
-    (begin
-      (apply . _)
-      (const #t)))
+    (seq (call . _)
+         (const #t)))
 
   (pass-if-peval
    ;; Mutability preserved.
@@ -1097,8 +1062,8 @@
             (b (lambda () (a)))
             (c (lambda (x) x)))
      (c 10))
-   (begin (apply (toplevel foo!))
-          (const 10)))
+   (seq (call (toplevel foo!))
+        (const 10)))
 
   (pass-if-peval
     ;; Higher order, mutually recursive procedures.
@@ -1119,9 +1084,9 @@
     ;; Memv with non-constant list.  It could fold but doesn't
     ;; currently.
     (memv 1 (list 3 2 1))
-    (apply (primitive memv)
-           (const 1)
-           (apply (primitive list) (const 3) (const 2) (const 1))))
+    (primcall memv
+              (const 1)
+              (primcall list (const 3) (const 2) (const 1))))
 
   (pass-if-peval
     ;; Memv with non-constant key, constant list, test context
@@ -1129,11 +1094,11 @@
       ((3 2 1) 'a)
       (else 'b))
     (if (let (t) (_) ((toplevel foo))
-             (if (apply (primitive eqv?) (lexical t _) (const 3))
+             (if (primcall eqv? (lexical t _) (const 3))
                  (const #t)
-                 (if (apply (primitive eqv?) (lexical t _) (const 2))
+                 (if (primcall eqv? (lexical t _) (const 2))
                      (const #t)
-                     (apply (primitive eqv?) (lexical t _) (const 1)))))
+                     (primcall eqv? (lexical t _) (const 1)))))
         (const a)
         (const b)))
 
@@ -1143,7 +1108,7 @@
     (case foo
       (() 'a)
       (else 'b))
-    (if (begin (toplevel foo) (const #f))
+    (if (seq (toplevel foo) (const #f))
         (const a)
         (const b)))
 
@@ -1290,14 +1255,8 @@
         (if (> y 0)
             (loop x (1- y))
             (foo x y))))
-<<<<<<< HEAD
     (let (x) (_) ((call (toplevel top)))
-         (letrec (loop) (_) (_)
-                 (call (toplevel foo) (lexical x _) (const 0)))))
-=======
-    (let (x) (_) ((apply (toplevel top)))
-         (apply (toplevel foo) (lexical x _) (const 0))))
->>>>>>> 34c5fe83
+         (call (toplevel foo) (lexical x _) (const 0))))
 
   (pass-if-peval
     ;; Inlining aborted when residual code contains recursive calls.
@@ -1332,7 +1291,7 @@
       (and (< x top)
            (loop (1+ x))))
     (letrec (loop) (_) ((lambda . _))
-            (apply (lexical loop _) (const 0))))
+            (call (lexical loop _) (const 0))))
 
   (pass-if-peval
     ;; This test checks that the `start' binding is indeed residualized.
@@ -1342,10 +1301,10 @@
       (let ((here (let ((start pos)) (lambda () start))))
         (here)))
     (let (pos) (_) ((const 0))
-         (begin
+         (seq
            (set! (lexical pos _) (const 1))
            (let (here) (_) (_)
-                (apply (lexical here _))))))
+                (call (lexical here _))))))
   
   (pass-if-peval
    ;; FIXME: should this one residualize the binding?
@@ -1382,7 +1341,7 @@
      ((lambda _
         (lambda-case
          ((() #f #f #f () ())
-          (apply (lexical a _)))))
+          (call (lexical a _)))))
       (lambda _
         (lambda-case
          (((x) #f #f #f () (_))
@@ -1390,12 +1349,11 @@
       (lambda _
         (lambda-case
          ((() #f #f #f () ())
-          (apply (lexical a _))))))
+          (call (lexical a _))))))
      (let (d)
        (_)
-       ((apply (toplevel foo) (lexical b _)))
-       (apply (lexical c _)
-              (lexical d _)))))
+       ((call (toplevel foo) (lexical b _)))
+       (call (lexical c _) (lexical d _)))))
 
   (pass-if-peval
    ;; In this case, we can prune the bindings.  `a' ends up being copied
@@ -1404,15 +1362,15 @@
    (letrec* ((a (lambda (x) (top x)))
              (b (lambda () a)))
      (foo (b) (b)))
-   (apply (toplevel foo)
-          (lambda _
-            (lambda-case
-             (((x) #f #f #f () (_))
-              (apply (toplevel top) (lexical x _)))))
-          (lambda _
-            (lambda-case
-             (((x) #f #f #f () (_))
-              (apply (toplevel top) (lexical x _)))))))
+   (call (toplevel foo)
+         (lambda _
+           (lambda-case
+            (((x) #f #f #f () (_))
+             (call (toplevel top) (lexical x _)))))
+         (lambda _
+           (lambda-case
+            (((x) #f #f #f () (_))
+             (call (toplevel top) (lexical x _)))))))
   
   (pass-if-peval
     ;; Constant folding: cons
