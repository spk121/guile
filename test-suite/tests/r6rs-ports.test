--- conflicted
+++ resolved
@@ -1,11 +1,6 @@
 ;;;; r6rs-ports.test --- R6RS I/O port tests.   -*- coding: utf-8; -*-
 ;;;;
-<<<<<<< HEAD
-;;;; Copyright (C) 2009, 2010, 2011, 2012, 2013,
-;;;;   2014 Free Software Foundation, Inc.
-=======
-;;;; Copyright (C) 2009-2012, 2014-2015 Free Software Foundation, Inc.
->>>>>>> ed72201a
+;;;; Copyright (C) 2009-2012, 2013-2015 Free Software Foundation, Inc.
 ;;;; Ludovic Courtès
 ;;;;
 ;;;; This library is free software; you can redistribute it and/or
