--- conflicted
+++ resolved
@@ -165,20 +165,11 @@
    #:post-error (lambda _ (values #f #f #f))))
 
 (define (extend-response r k v . additional)
-<<<<<<< HEAD
   (define (extend-alist alist k v)
     (let ((pair (assq k alist)))
       (acons k v (if pair (delq pair alist) alist))))
-  (let ((r (build-response #:version (response-version r)
-                           #:code (response-code r)
-                           #:headers
-                           (extend-alist (response-headers r) k v)
-                           #:port (response-port r))))
-=======
   (let ((r (set-field r (response-headers)
-                      (assoc-set! (copy-tree (response-headers r))
-                                  k v))))
->>>>>>> 803c087e
+                      (extend-alist (response-headers r) k v))))
     (if (null? additional)
         r
         (apply extend-response r additional))))
