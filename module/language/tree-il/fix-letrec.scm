;;; transformation of letrec into simpler forms

;; Copyright (C) 2009, 2010, 2011, 2012 Free Software Foundation, Inc.

;;;; This library is free software; you can redistribute it and/or
;;;; modify it under the terms of the GNU Lesser General Public
;;;; License as published by the Free Software Foundation; either
;;;; version 3 of the License, or (at your option) any later version.
;;;; 
;;;; This library is distributed in the hope that it will be useful,
;;;; but WITHOUT ANY WARRANTY; without even the implied warranty of
;;;; MERCHANTABILITY or FITNESS FOR A PARTICULAR PURPOSE.  See the GNU
;;;; Lesser General Public License for more details.
;;;; 
;;;; You should have received a copy of the GNU Lesser General Public
;;;; License along with this library; if not, write to the Free Software
;;;; Foundation, Inc., 51 Franklin Street, Fifth Floor, Boston, MA 02110-1301 USA

(define-module (language tree-il fix-letrec)
  #:use-module (system base syntax)
  #:use-module (srfi srfi-1)
  #:use-module (srfi srfi-11)
  #:use-module (language tree-il)
  #:use-module (language tree-il primitives)
  #:export (fix-letrec!))

;; For a detailed discussion, see "Fixing Letrec: A Faithful Yet
;; Efficient Implementation of Scheme's Recursive Binding Construct", by
;; Oscar Waddell, Dipanwita Sarkar, and R. Kent Dybvig.

(define fix-fold
  (make-tree-il-folder unref ref set simple lambda complex))

(define (simple-expression? x bound-vars simple-primitive?)
  (record-case x
    ((<void>) #t)
    ((<const>) #t)
    ((<lexical-ref> gensym)
     (not (memq gensym bound-vars)))
    ((<conditional> test consequent alternate)
     (and (simple-expression? test bound-vars simple-primitive?)
          (simple-expression? consequent bound-vars simple-primitive?)
          (simple-expression? alternate bound-vars simple-primitive?)))
    ((<seq> head tail)
     (and (simple-expression? head bound-vars simple-primitive?)
          (simple-expression? tail bound-vars simple-primitive?)))
    ((<primcall> name args)
     (and (simple-primitive? name)
          ;; FIXME: check arity?
          (and-map (lambda (x)
                     (simple-expression? x bound-vars simple-primitive?))
                   args)))
    (else #f)))

(define (partition-vars x)
  (let-values
      (((unref ref set simple lambda* complex)
        (fix-fold x
                  (lambda (x unref ref set simple lambda* complex)
                    (record-case x
                      ((<lexical-ref> gensym)
                       (values (delq gensym unref)
                               (lset-adjoin eq? ref gensym)
                               set
                               simple
                               lambda*
                               complex))
                      ((<lexical-set> gensym)
                       (values unref
                               ref
                               (lset-adjoin eq? set gensym)
                               simple
                               lambda*
                               complex))
                      ((<letrec> gensyms)
                       (values (append gensyms unref)
                               ref
                               set
                               simple
                               lambda*
                               complex))
                      ((<let> gensyms)
                       (values (append gensyms unref)
                               ref
                               set
                               simple
                               lambda*
                               complex))
                      (else
                       (values unref ref set simple lambda* complex))))
                  (lambda (x unref ref set simple lambda* complex)
                    (record-case x
                      ((<letrec> in-order? (orig-gensyms gensyms) vals)
                       (let lp ((gensyms orig-gensyms) (vals vals)
                                (s '()) (l '()) (c '()))
                         (cond
                          ((null? gensyms)
                           ;; Unreferenced complex vars are still
                           ;; complex for letrec*.  We need to update
                           ;; our algorithm to "Fixing letrec reloaded"
                           ;; to fix this.
                           (values (if in-order?
                                       (lset-difference eq? unref c)
                                       unref)
                                   ref
                                   set
                                   (append s simple)
                                   (append l lambda*)
                                   (append c complex)))
                          ((memq (car gensyms) unref)
                           ;; See above note about unref and letrec*.
                           (if (and in-order?
                                    (not (lambda? (car vals)))
                                    (not (simple-expression?
                                          (car vals) orig-gensyms
                                          effect+exception-free-primitive?)))
                               (lp (cdr gensyms) (cdr vals)
                                   s l (cons (car gensyms) c))
                               (lp (cdr gensyms) (cdr vals)
                                   s l c)))
                          ((memq (car gensyms) set)
                           (lp (cdr gensyms) (cdr vals)
                               s l (cons (car gensyms) c)))
                          ((lambda? (car vals))
                           (lp (cdr gensyms) (cdr vals)
                               s (cons (car gensyms) l) c))
                          ((simple-expression?
                            (car vals) orig-gensyms
                            (if in-order?
                                effect+exception-free-primitive?
                                effect-free-primitive?))
                           ;; For letrec*, we can't consider e.g. `car' to be
                           ;; "simple", as it could raise an exception. Hence
                           ;; effect+exception-free-primitive? above.
                           (lp (cdr gensyms) (cdr vals)
                               (cons (car gensyms) s) l c))
                          (else
                           (lp (cdr gensyms) (cdr vals)
                               s l (cons (car gensyms) c))))))
                      ((<let> (orig-gensyms gensyms) vals)
                       ;; The point is to compile let-bound lambdas as
                       ;; efficiently as we do letrec-bound lambdas, so
                       ;; we use the same algorithm for analyzing the
                       ;; gensyms. There is no problem recursing into the
                       ;; bindings after the let, because all variables
                       ;; have been renamed.
                       (let lp ((gensyms orig-gensyms) (vals vals)
                                (s '()) (l '()) (c '()))
                         (cond
                          ((null? gensyms)
                           (values unref
                                   ref
                                   set
                                   (append s simple)
                                   (append l lambda*)
                                   (append c complex)))
                          ((memq (car gensyms) unref)
                           (lp (cdr gensyms) (cdr vals)
                               s l c))
                          ((memq (car gensyms) set)
                           (lp (cdr gensyms) (cdr vals)
                               s l (cons (car gensyms) c)))
                          ((and (lambda? (car vals))
                                (not (memq (car gensyms) set)))
                           (lp (cdr gensyms) (cdr vals)
                               s (cons (car gensyms) l) c))
                          ;; There is no difference between simple and
                          ;; complex, for the purposes of let. Just lump
                          ;; them all into complex.
                          (else
                           (lp (cdr gensyms) (cdr vals)
                               s l (cons (car gensyms) c))))))
                      (else
                       (values unref ref set simple lambda* complex))))
                  '()
                  '()
                  '()
                  '()
                  '()
                  '())))
    (values unref simple lambda* complex)))

(define (make-sequence* src exps)
  (let lp ((in exps) (out '()))
    (if (null? (cdr in))
        (if (null? out)
            (car in)
            (make-sequence src (reverse (cons (car in) out))))
        (let ((head (car in)))
          (record-case head
            ((<lambda>) (lp (cdr in) out))
            ((<const>) (lp (cdr in) out))
            ((<lexical-ref>) (lp (cdr in) out))
            ((<void>) (lp (cdr in) out))
            (else (lp (cdr in) (cons head out))))))))

(define (fix-letrec! x)
  (let-values (((unref simple lambda* complex) (partition-vars x)))
    (post-order!
     (lambda (x)
       (record-case x

         ;; Sets to unreferenced variables may be replaced by their
         ;; expression, called for effect.
         ((<lexical-set> gensym exp)
          (if (memq gensym unref)
<<<<<<< HEAD
              (make-seq #f exp (make-void #f))
=======
              (make-sequence* #f (list exp (make-void #f)))
>>>>>>> 15bb587f
              x))

         ((<letrec> src in-order? names gensyms vals body)
          (let ((binds (map list gensyms names vals)))
            ;; The bindings returned by this function need to appear in the same
            ;; order that they appear in the letrec.
            (define (lookup set)
              (let lp ((binds binds))
                (cond
                 ((null? binds) '())
                 ((memq (caar binds) set)
                  (cons (car binds) (lp (cdr binds))))
                 (else (lp (cdr binds))))))
            (let ((u (lookup unref))
                  (s (lookup simple))
                  (l (lookup lambda*))
                  (c (lookup complex)))
              ;; Bind "simple" bindings, and locations for complex
              ;; bindings.
              (make-let
               src
               (append (map cadr s) (map cadr c))
               (append (map car s) (map car c))
               (append (map caddr s) (map (lambda (x) (make-void #f)) c))
               ;; Bind lambdas using the fixpoint operator.
               (make-fix
                src (map cadr l) (map car l) (map caddr l)
<<<<<<< HEAD
                (list->seq
=======
                (make-sequence*
>>>>>>> 15bb587f
                 src
                 (append
                  ;; The right-hand-sides of the unreferenced
                  ;; bindings, for effect.
                  (map caddr u)
                  (cond
                   ((null? c)
                    ;; No complex bindings, just emit the body.
                    (list body))
                   (in-order?
                    ;; For letrec*, assign complex bindings in order, then the
                    ;; body.
                    (append
                     (map (lambda (c)
                            (make-lexical-set #f (cadr c) (car c)
                                              (caddr c)))
                          c)
                     (list body)))
                   (else
                    ;; Otherwise for plain letrec, evaluate the "complex"
                    ;; bindings, in a `let' to indicate that order doesn't
                    ;; matter, and bind to their variables.
                    (list
                     (let ((tmps (map (lambda (x) (gensym)) c)))
                       (make-let
                        #f (map cadr c) tmps (map caddr c)
                        (list->seq
                         #f
                         (map (lambda (x tmp)
                                (make-lexical-set
                                 #f (cadr x) (car x)
                                 (make-lexical-ref #f (cadr x) tmp)))
                              c tmps))))
                     body))))))))))

         ((<let> src names gensyms vals body)
          (let ((binds (map list gensyms names vals)))
            (define (lookup set)
              (map (lambda (v) (assq v binds))
                   (lset-intersection eq? gensyms set)))
            (let ((u (lookup unref))
                  (l (lookup lambda*))
                  (c (lookup complex)))
<<<<<<< HEAD
              (list->seq
=======
              (make-sequence*
>>>>>>> 15bb587f
               src
               (append
                ;; unreferenced bindings, called for effect.
                (map caddr u)
                (list
                 ;; unassigned lambdas use fix.
                 (make-fix src (map cadr l) (map car l) (map caddr l)
                           ;; and the "complex" bindings.
                           (make-let src (map cadr c) (map car c) (map caddr c)
                                     body))))))))
         
         (else x)))
     x)))

;;; Local Variables:
;;; eval: (put 'record-case 'scheme-indent-function 1)
;;; End:<|MERGE_RESOLUTION|>--- conflicted
+++ resolved
@@ -180,19 +180,25 @@
                   '())))
     (values unref simple lambda* complex)))
 
-(define (make-sequence* src exps)
-  (let lp ((in exps) (out '()))
-    (if (null? (cdr in))
-        (if (null? out)
-            (car in)
-            (make-sequence src (reverse (cons (car in) out))))
-        (let ((head (car in)))
-          (record-case head
-            ((<lambda>) (lp (cdr in) out))
-            ((<const>) (lp (cdr in) out))
-            ((<lexical-ref>) (lp (cdr in) out))
-            ((<void>) (lp (cdr in) out))
-            (else (lp (cdr in) (cons head out))))))))
+(define (make-seq* src head tail)
+  (record-case head
+    ((<lambda>) tail)
+    ((<const>) tail)
+    ((<lexical-ref>) tail)
+    ((<void>) tail)
+    (else (make-seq src head tail))))
+
+(define (list->seq* loc exps)
+  (if (null? (cdr exps))
+      (car exps)
+      (let lp ((exps (cdr exps)) (effects (list (car exps))))
+        (if (null? (cdr exps))
+            (make-seq* loc
+                       (fold (lambda (exp tail) (make-seq* #f exp tail))
+                             (car effects)
+                             (cdr effects))
+                       (car exps))
+            (lp (cdr exps) (cons (car exps) effects))))))
 
 (define (fix-letrec! x)
   (let-values (((unref simple lambda* complex) (partition-vars x)))
@@ -204,11 +210,7 @@
          ;; expression, called for effect.
          ((<lexical-set> gensym exp)
           (if (memq gensym unref)
-<<<<<<< HEAD
-              (make-seq #f exp (make-void #f))
-=======
-              (make-sequence* #f (list exp (make-void #f)))
->>>>>>> 15bb587f
+              (make-seq* #f exp (make-void #f))
               x))
 
          ((<letrec> src in-order? names gensyms vals body)
@@ -236,11 +238,7 @@
                ;; Bind lambdas using the fixpoint operator.
                (make-fix
                 src (map cadr l) (map car l) (map caddr l)
-<<<<<<< HEAD
-                (list->seq
-=======
-                (make-sequence*
->>>>>>> 15bb587f
+                (list->seq*
                  src
                  (append
                   ;; The right-hand-sides of the unreferenced
@@ -284,11 +282,7 @@
             (let ((u (lookup unref))
                   (l (lookup lambda*))
                   (c (lookup complex)))
-<<<<<<< HEAD
-              (list->seq
-=======
-              (make-sequence*
->>>>>>> 15bb587f
+              (list->seq*
                src
                (append
                 ;; unreferenced bindings, called for effect.
