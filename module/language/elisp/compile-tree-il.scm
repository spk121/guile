;;; Guile Emacs Lisp

;; Copyright (C) 2009, 2010, 2011 Free Software Foundation, Inc.

;; This program is free software; you can redistribute it and/or modify
;; it under the terms of the GNU General Public License as published by
;; the Free Software Foundation; either version 3, or (at your option)
;; any later version.
;;
;; This program is distributed in the hope that it will be useful,
;; but WITHOUT ANY WARRANTY; without even the implied warranty of
;; MERCHANTABILITY or FITNESS FOR A PARTICULAR PURPOSE.  See the
;; GNU General Public License for more details.
;;
;; You should have received a copy of the GNU General Public License
;; along with this program; see the file COPYING.  If not, write to
;; the Free Software Foundation, Inc., 59 Temple Place - Suite 330,
;; Boston, MA 02111-1307, USA.

;;; Code:

(define-module (language elisp compile-tree-il)
  #:use-module (language elisp bindings)
  #:use-module (language elisp runtime)
  #:use-module (language tree-il)
  #:use-module (system base pmatch)
  #:use-module (system base compile)
  #:use-module (srfi srfi-1)
  #:use-module (srfi srfi-8)
  #:use-module (srfi srfi-11)
  #:use-module (srfi srfi-26)
  #:export (compile-tree-il
            compile-progn
            compile-eval-when-compile
            compile-if
            compile-defconst
            compile-defvar
            compile-setq
            compile-let
            compile-flet
            compile-labels
            compile-let*
            compile-guile-ref
            compile-guile-primitive
            compile-function
            compile-defmacro
            compile-defun
            #{compile-`}#
            compile-quote
            compile-%funcall
            compile-%set-lexical-binding-mode))

;;; Certain common parameters (like the bindings data structure or
;;; compiler options) are not always passed around but accessed using
;;; fluids to simulate dynamic binding (hey, this is about elisp).

;;; The bindings data structure to keep track of symbol binding related
;;; data.

(define bindings-data (make-fluid))

(define lexical-binding (make-fluid))

;;; Find the source properties of some parsed expression if there are
;;; any associated with it.

(define (location x)
  (and (pair? x)
       (let ((props (source-properties x)))
         (and (not (null? props))
              props))))

;;; Values to use for Elisp's nil and t.

(define (nil-value loc)
  (make-const loc (@ (language elisp runtime) nil-value)))

(define (t-value loc)
  (make-const loc (@ (language elisp runtime) t-value)))

;;; Modules that contain the value and function slot bindings.

(define runtime '(language elisp runtime))

(define value-slot (@ (language elisp runtime) value-slot-module))

(define function-slot (@ (language elisp runtime) function-slot-module))

;;; The backquoting works the same as quasiquotes in Scheme, but the
;;; forms are named differently; to make easy adaptions, we define these
;;; predicates checking for a symbol being the car of an
;;; unquote/unquote-splicing/backquote form.

(define (unquote? sym)
  (and (symbol? sym) (eq? sym '#{,}#)))

(define (unquote-splicing? sym)
  (and (symbol? sym) (eq? sym '#{,@}#)))

;;; Build a call to a primitive procedure nicely.

(define (call-primitive loc sym . args)
  (make-primcall loc sym args))

;;; Error reporting routine for syntax/compilation problems or build
;;; code for a runtime-error output.

(define (report-error loc . args)
  (apply error args))

<<<<<<< HEAD
(define (runtime-error loc msg . args)
  (make-primcall loc 'error
                 (cons (make-const loc msg) args)))

;;; Generate code to ensure a global symbol is there for further use of
;;; a given symbol.  In general during the compilation, those needed are
;;; only tracked with the bindings data structure.  Afterwards, however,
;;; for all those needed symbols the globals are really generated with
;;; this routine.

(define (generate-ensure-global loc sym module)
  (make-call loc
             (make-module-ref loc runtime 'ensure-fluid! #t)
             (list (make-const loc module)
                   (make-const loc sym))))

(define (ensuring-globals loc bindings body)
  (list->seq
   loc
   `(,@(map-globals-needed (fluid-ref bindings)
                           (lambda (mod sym)
                             (generate-ensure-global loc sym mod)))
     ,body)))

;;; Build a construct that establishes dynamic bindings for certain
;;; variables.  We may want to choose between binding with fluids and
;;; with-fluids* and using just ordinary module symbols and
;;; setting/reverting their values with a dynamic-wind.

(define (let-dynamic loc syms module vals body)
  (call-primitive
   loc
   'with-fluids*
   (make-primcall loc 'list
                  (map (lambda (sym)
                         (make-module-ref loc module sym #t))
                       syms))
   (make-primcall loc 'list vals)
   (make-lambda loc
                '()
                (make-lambda-case #f '() #f #f #f '() '() body #f))))

;;; Handle access to a variable (reference/setting) correctly depending
;;; on whether it is currently lexically or dynamically bound.  lexical
;;; access is done only for references to the value-slot module!

(define (access-variable loc
                         sym
                         module
                         handle-global
                         handle-lexical
                         handle-dynamic)
  (let ((lexical (get-lexical-binding (fluid-ref bindings-data) sym)))
    (cond
     (lexical (handle-lexical lexical))
     ((equal? module function-slot) (handle-global))
     (else (handle-dynamic)))))

;;; Generate code to reference a variable.  For references in the
;;; value-slot module, we may want to generate a lexical reference
;;; instead if the variable has a lexical binding.
=======
(define (access-variable loc symbol handle-lexical handle-dynamic)
  (cond
   ((get-lexical-binding (fluid-ref bindings-data) symbol)
    => handle-lexical)
   (else
    (handle-dynamic))))
>>>>>>> eaeda0d5

(define (reference-variable loc symbol)
  (access-variable
   loc
   symbol
   (lambda (lexical)
     (make-lexical-ref loc lexical lexical))
   (lambda ()
     (call-primitive loc
                     'fluid-ref
                     (make-module-ref loc value-slot symbol #t)))))

(define (global? module symbol)
  (module-variable module symbol))

(define (ensure-globals! loc names body)
  (if (and (every (cut global? (resolve-module value-slot) <>) names)
           (every symbol-interned? names))
      body
      (make-sequence
       loc
       `(,@(map
            (lambda (name)
              (ensure-fluid! value-slot name)
              (make-application loc
                                (make-module-ref loc runtime 'ensure-fluid! #t)
                                (list (make-const loc value-slot)
                                      (make-const loc name))))
            names)
         ,body))))

(define (set-variable! loc symbol value)
  (access-variable
   loc
   symbol
   (lambda (lexical)
     (make-lexical-set loc lexical lexical value))
   (lambda ()
     (ensure-globals!
      loc
      (list symbol)
      (call-primitive loc
                      'fluid-set!
                      (make-module-ref loc value-slot symbol #t)
                      value)))))

(define (access-function loc symbol handle-lexical handle-global)
  (cond
   ((get-function-binding (fluid-ref bindings-data) symbol)
    => handle-lexical)
   (else
    (handle-global))))

(define (reference-function loc symbol)
  (access-function
   loc
   symbol
   (lambda (gensym) (make-lexical-ref loc symbol gensym))
   (lambda () (make-module-ref loc function-slot symbol #t))))

(define (set-function! loc symbol value)
  (access-function
   loc
   symbol
   (lambda (gensym) (make-lexical-set loc symbol gensym value))
   (lambda ()
     (make-call
      loc
<<<<<<< HEAD
      (make-module-ref loc runtime 'set-variable! #t)
      (list (make-const loc module) (make-const loc sym) value)))
   (lambda (lexical) (make-lexical-set loc lexical lexical value))
   (lambda ()
     (mark-global-needed! (fluid-ref bindings-data) sym module)
     (call-primitive loc
                     'fluid-set!
                     (make-module-ref loc module sym #t)
                     value))))

;;; Process the bindings part of a let or let* expression; that is,
;;; check for correctness and bring it to the form ((sym1 . val1) (sym2
;;; . val2) ...).

(define (process-let-bindings loc bindings)
  (map
   (lambda (b)
     (if (symbol? b)
         (cons b 'nil)
         (if (or (not (list? b))
                 (not (= (length b) 2)))
             (report-error
              loc
              "expected symbol or list of 2 elements in let")
             (if (not (symbol? (car b)))
                 (report-error loc "expected symbol in let")
                 (cons (car b) (cadr b))))))
   bindings))

;;; Split the let bindings into a list to be done lexically and one
;;; dynamically.  A symbol will be bound lexically if and only if: We're
;;; processing a lexical-let (i.e. module is 'lexical), OR we're
;;; processing a value-slot binding AND the symbol is already lexically
;;; bound or is always lexical, OR we're processing a function-slot
;;; binding.

(define (bind-lexically? sym module)
  (or (eq? module 'lexical)
      (eq? module function-slot)
      (and (equal? module value-slot)
           (let ((always (fluid-ref always-lexical)))
             (or (eq? always 'all)
                 (memq sym always)
                 (get-lexical-binding (fluid-ref bindings-data) sym))))))

(define (split-let-bindings bindings module)
  (let iterate ((tail bindings)
                (lexical '())
                (dynamic '()))
    (if (null? tail)
        (values (reverse lexical) (reverse dynamic))
        (if (bind-lexically? (caar tail) module)
            (iterate (cdr tail) (cons (car tail) lexical) dynamic)
            (iterate (cdr tail) lexical (cons (car tail) dynamic))))))

;;; Compile let and let* expressions.  The code here is used both for
;;; let/let* and flet/flet*, just with a different bindings module.
;;;
;;; A special module value 'lexical means that we're doing a lexical-let
;;; instead and the bindings should not be saved to globals at all but
;;; be done with the lexical framework instead.

;;; Let is done with a single call to let-dynamic binding them locally
;;; to new values all "at once".  If there is at least one variable to
;;; bind lexically among the bindings, we first do a let for all of them
;;; to evaluate all values before any bindings take place, and then call
;;; let-dynamic for the variables to bind dynamically.

(define (generate-let loc module bindings body)
  (let ((bind (process-let-bindings loc bindings)))
    (call-with-values
        (lambda () (split-let-bindings bind module))
      (lambda (lexical dynamic)
        (for-each (lambda (sym)
                    (mark-global-needed! (fluid-ref bindings-data)
                                         sym
                                         module))
                  (map car dynamic))
        (let ((make-values (lambda (for)
                             (map (lambda (el) (compile-expr (cdr el)))
                                  for)))
              (make-body (lambda ()
                           (list->seq loc (map compile-expr body)))))
          (if (null? lexical)
              (let-dynamic loc (map car dynamic) module
                           (make-values dynamic) (make-body))
              (let* ((lexical-syms (map (lambda (el) (gensym)) lexical))
                     (dynamic-syms (map (lambda (el) (gensym)) dynamic))
                     (all-syms (append lexical-syms dynamic-syms))
                     (vals (append (make-values lexical)
                                   (make-values dynamic))))
                (make-let loc
                          all-syms
                          all-syms
                          vals
                          (with-lexical-bindings
                           (fluid-ref bindings-data)
                           (map car lexical) lexical-syms
                           (lambda ()
                             (if (null? dynamic)
                                 (make-body)
                                 (let-dynamic loc
                                              (map car dynamic)
                                              module
                                              (map
                                               (lambda (sym)
                                                 (make-lexical-ref loc
                                                                   sym
                                                                   sym))
                                               dynamic-syms)
                                              (make-body)))))))))))))

;;; Let* is compiled to a cascaded set of "small lets" for each binding
;;; in turn so that each one already sees the preceding bindings.

(define (generate-let* loc module bindings body)
  (let ((bind (process-let-bindings loc bindings)))
    (begin
      (for-each (lambda (sym)
                  (if (not (bind-lexically? sym module))
                      (mark-global-needed! (fluid-ref bindings-data)
                                           sym
                                           module)))
                (map car bind))
      (let iterate ((tail bind))
        (if (null? tail)
            (list->seq loc (map compile-expr body))
            (let ((sym (caar tail))
                  (value (compile-expr (cdar tail))))
              (if (bind-lexically? sym module)
                  (let ((target (gensym)))
                    (make-let loc
                              `(,target)
                              `(,target)
                              `(,value)
                              (with-lexical-bindings
                               (fluid-ref bindings-data)
                               `(,sym)
                               `(,target)
                               (lambda () (iterate (cdr tail))))))
                  (let-dynamic loc
                               `(,(caar tail))
                               module
                               `(,value)
                               (iterate (cdr tail))))))))))

;;; Split the argument list of a lambda expression into required,
;;; optional and rest arguments and also check it is actually valid.
;;; Additionally, we create a list of all "local variables" (that is,
;;; required, optional and rest arguments together) and also this one
;;; split into those to be bound lexically and dynamically.  Returned is
;;; as multiple values: required optional rest lexical dynamic

(define (bind-arg-lexical? arg)
  (let ((always (fluid-ref always-lexical)))
    (or (eq? always 'all)
        (memq arg always))))

(define (split-lambda-arguments loc args)
  (let iterate ((tail args)
                (mode 'required)
                (required '())
                (optional '())
                (lexical '())
                (dynamic '()))
    (cond
     ((null? tail)
      (let ((final-required (reverse required))
            (final-optional (reverse optional))
            (final-lexical (reverse lexical))
            (final-dynamic (reverse dynamic)))
        (values final-required
                final-optional
                #f
                final-lexical
                final-dynamic)))
     ((and (eq? mode 'required)
           (eq? (car tail) '&optional))
      (iterate (cdr tail) 'optional required optional lexical dynamic))
     ((eq? (car tail) '&rest)
      (if (or (null? (cdr tail))
              (not (null? (cddr tail))))
          (report-error loc "expected exactly one symbol after &rest")
          (let* ((rest (cadr tail))
                 (rest-lexical (bind-arg-lexical? rest))
                 (final-required (reverse required))
                 (final-optional (reverse optional))
                 (final-lexical (reverse (if rest-lexical
                                             (cons rest lexical)
                                             lexical)))
                 (final-dynamic (reverse (if rest-lexical
                                             dynamic
                                             (cons rest dynamic)))))
            (values final-required
                    final-optional
                    rest
                    final-lexical
                    final-dynamic))))
     (else
      (if (not (symbol? (car tail)))
          (report-error loc
                        "expected symbol in argument list, got"
                        (car tail))
          (let* ((arg (car tail))
                 (bind-lexical (bind-arg-lexical? arg))
                 (new-lexical (if bind-lexical
                                  (cons arg lexical)
                                  lexical))
                 (new-dynamic (if bind-lexical
                                  dynamic
                                  (cons arg dynamic))))
            (case mode
              ((required) (iterate (cdr tail) mode
                                   (cons arg required) optional
                                   new-lexical new-dynamic))
              ((optional) (iterate (cdr tail) mode
                                   required (cons arg optional)
                                   new-lexical new-dynamic))
              (else
               (error "invalid mode in split-lambda-arguments"
                      mode)))))))))

;;; Compile a lambda expression.  One thing we have to be aware of is
;;; that lambda arguments are usually dynamically bound, even when a
;;; lexical binding is intact for a symbol.  For symbols that are marked
;;; as 'always lexical,' however, we lexically bind here as well, and
;;; thus we get them out of the let-dynamic call and register a lexical
;;; binding for them (the lexical target variable is already there,
;;; namely the real lambda argument from TreeIL).

(define (compile-lambda loc args body)
  (if (not (list? args))
      (report-error loc "expected list for argument-list" args))
  (if (null? body)
      (report-error loc "function body must not be empty"))
  (receive (required optional rest lexical dynamic)
           (split-lambda-arguments loc args)
    (define (process-args args)
      (define (find-pairs pairs filter)
        (lset-intersection (lambda (name+sym x)
                             (eq? (car name+sym) x))
                           pairs
                           filter))
      (let* ((syms (map (lambda (x) (gensym)) args))
             (pairs (map cons args syms))
             (lexical-pairs (find-pairs pairs lexical))
             (dynamic-pairs (find-pairs pairs dynamic)))
        (values syms pairs lexical-pairs dynamic-pairs)))
    (let*-values (((required-syms
                    required-pairs
                    required-lex-pairs
                    required-dyn-pairs)
                   (process-args required))
                  ((optional-syms
                    optional-pairs
                    optional-lex-pairs
                    optional-dyn-pairs)
                   (process-args optional))
                  ((rest-syms rest-pairs rest-lex-pairs rest-dyn-pairs)
                   (process-args (if rest (list rest) '())))
                  ((the-rest-sym) (if rest (car rest-syms) #f))
                  ((all-syms) (append required-syms
                                      optional-syms
                                      rest-syms))
                  ((all-lex-pairs) (append required-lex-pairs
                                           optional-lex-pairs
                                           rest-lex-pairs))
                  ((all-dyn-pairs) (append required-dyn-pairs
                                           optional-dyn-pairs
                                           rest-dyn-pairs)))
      (for-each (lambda (sym)
                  (mark-global-needed! (fluid-ref bindings-data)
                                       sym
                                       value-slot))
                dynamic)
      (with-dynamic-bindings
       (fluid-ref bindings-data)
       dynamic
       (lambda ()
         (with-lexical-bindings
          (fluid-ref bindings-data)
          (map car all-lex-pairs)
          (map cdr all-lex-pairs)
          (lambda ()
            (make-lambda
             loc
             '()
             (make-lambda-case
              #f
              required
              optional
              rest
              #f
              (map (lambda (x) (nil-value loc)) optional)
              all-syms
              (let ((compiled-body
                     (list->seq loc (map compile-expr body))))
                (make-seq
                 loc
                 (if rest
                     (make-conditional
                      loc
                      (call-primitive loc
                                      'null?
                                      (make-lexical-ref loc
                                                        rest
                                                        the-rest-sym))
                      (make-lexical-set loc
                                        rest
                                        the-rest-sym
                                        (nil-value loc))
                      (make-void loc))
                     (make-void loc))
                 (if (null? dynamic)
                     compiled-body
                     (let-dynamic loc
                                  dynamic
                                  value-slot
                                  (map (lambda (name-sym)
                                         (make-lexical-ref
                                          loc
                                          (car name-sym)
                                          (cdr name-sym)))
                                       all-dyn-pairs)
                                  compiled-body))))
              #f)))))))))
=======
      (make-module-ref loc runtime 'set-symbol-function! #t)
      (list (make-const loc symbol) value)))))

(define (bind-lexically? sym module decls)
  (or (eq? module function-slot)
      (let ((decl (assq-ref decls sym)))
        (and (equal? module value-slot)
             (or
              (eq? decl 'lexical)
              (and
               (fluid-ref lexical-binding)
               (not (global? (resolve-module module) sym))))))))

(define (parse-let-binding loc binding)
  (pmatch binding
    ((unquote var)
     (guard (symbol? var))
     (cons var #nil))
    ((,var)
     (guard (symbol? var))
     (cons var #nil))
    ((,var ,val)
     (guard (symbol? var))
     (cons var val))
    (else
     (report-error loc "malformed variable binding" binding))))

(define (parse-flet-binding loc binding)
  (pmatch binding
    ((,var ,args . ,body)
     (guard (symbol? var))
     (cons var `(function (lambda ,args ,@body))))
    (else
     (report-error loc "malformed function binding" binding))))

(define (parse-declaration expr)
  (pmatch expr
    ((lexical . ,vars)
     (map (cut cons <> 'lexical) vars))
    (else
     '())))

(define (parse-body-1 body lambda?)
  (let loop ((lst body)
             (decls '())
             (intspec #f)
             (doc #f))
    (pmatch lst
      (((declare . ,x) . ,tail)
       (loop tail (append-reverse x decls) intspec doc))
      (((interactive . ,x) . ,tail)
       (guard lambda? (not intspec))
       (loop tail decls x doc))
      ((,x . ,tail)
       (guard lambda? (string? x) (not doc) (not (null? tail)))
       (loop tail decls intspec x))
      (else
       (values (append-map parse-declaration decls)
               intspec
               doc
               lst)))))

(define (parse-lambda-body body)
  (parse-body-1 body #t))

(define (parse-body body)
  (receive (decls intspec doc body) (parse-body-1 body #f)
    (values decls body)))

;;; Partition the argument list of a lambda expression into required,
;;; optional and rest arguments.

(define (parse-lambda-list lst)
  (define (%match lst null optional rest symbol)
    (pmatch lst
      (() (null))
      ((&optional . ,tail) (optional tail))
      ((&rest . ,tail) (rest tail))
      ((,arg . ,tail) (guard (symbol? arg)) (symbol arg tail))
      (else (fail))))
  (define (return rreq ropt rest)
    (values #t (reverse rreq) (reverse ropt) rest))
  (define (fail)
    (values #f #f #f #f))
  (define (parse-req lst rreq)
    (%match lst
            (lambda () (return rreq '() #f))
            (lambda (tail) (parse-opt tail rreq '()))
            (lambda (tail) (parse-rest tail rreq '()))
            (lambda (arg tail) (parse-req tail (cons arg rreq)))))
  (define (parse-opt lst rreq ropt)
    (%match lst
            (lambda () (return rreq ropt #f))
            (lambda (tail) (fail))
            (lambda (tail) (parse-rest tail rreq ropt))
            (lambda (arg tail) (parse-opt tail rreq (cons arg ropt)))))
  (define (parse-rest lst rreq ropt)
    (%match lst
            (lambda () (fail))
            (lambda (tail) (fail))
            (lambda (tail) (fail))
            (lambda (arg tail) (parse-post-rest tail rreq ropt arg))))
  (define (parse-post-rest lst rreq ropt rest)
    (%match lst
            (lambda () (return rreq ropt rest))
            (lambda () (fail))
            (lambda () (fail))
            (lambda (arg tail) (fail))))
  (parse-req lst '()))

(define (make-simple-lambda loc meta req opt init rest vars body)
  (make-lambda loc
               meta
               (make-lambda-case #f req opt rest #f init vars body #f)))

(define (compile-lambda loc meta args body)
  (receive (valid? req-ids opt-ids rest-id)
           (parse-lambda-list args)
    (if valid?
        (let* ((all-ids (append req-ids
                                opt-ids
                                (or (and=> rest-id list) '())))
               (all-vars (map (lambda (ignore) (gensym)) all-ids)))
          (let*-values (((decls intspec doc forms)
                         (parse-lambda-body body))
                        ((lexical dynamic)
                         (partition
                          (compose (cut bind-lexically? <> value-slot decls)
                                   car)
                          (map list all-ids all-vars)))
                        ((lexical-ids lexical-vars) (unzip2 lexical))
                        ((dynamic-ids dynamic-vars) (unzip2 dynamic)))
            (with-dynamic-bindings
             (fluid-ref bindings-data)
             dynamic-ids
             (lambda ()
               (with-lexical-bindings
                (fluid-ref bindings-data)
                lexical-ids
                lexical-vars
                (lambda ()
                  (ensure-globals!
                   loc
                   dynamic-ids
                   (let* ((tree-il (compile-expr `(progn ,@forms)))
                          (full-body
                           (if (null? dynamic)
                               tree-il
                               (make-dynlet
                                loc
                                (map (cut make-module-ref loc value-slot <> #t)
                                     dynamic-ids)
                                (map (cut make-lexical-ref loc <> <>)
                                     dynamic-ids
                                     dynamic-vars)
                                tree-il))))
                     (make-simple-lambda loc
                                         meta
                                         req-ids
                                         opt-ids
                                         (map (const (nil-value loc))
                                              opt-ids)
                                         rest-id
                                         all-vars
                                         full-body)))))))))
        (report-error "invalid function" `(lambda ,args ,@body)))))
>>>>>>> eaeda0d5

;;; Handle the common part of defconst and defvar, that is, checking for
;;; a correct doc string and arguments as well as maybe in the future
;;; handling the docstring somehow.

(define (handle-var-def loc sym doc)
  (cond
   ((not (symbol? sym)) (report-error loc "expected symbol, got" sym))
   ((> (length doc) 1) (report-error loc "too many arguments to defvar"))
   ((and (not (null? doc)) (not (string? (car doc))))
    (report-error loc "expected string as third argument of defvar, got"
                  (car doc)))
   ;; TODO: Handle doc string if present.
   (else #t)))

;;; Handle macro and special operator bindings.

(define (find-operator name type)
  (and
   (symbol? name)
   (module-defined? (resolve-interface function-slot) name)
   (let ((op (module-ref (resolve-module function-slot) name)))
     (if (and (pair? op) (eq? (car op) type))
         (cdr op)
         #f))))

;;; See if a (backquoted) expression contains any unquotes.

(define (contains-unquotes? expr)
  (if (pair? expr)
      (if (or (unquote? (car expr)) (unquote-splicing? (car expr)))
          #t
          (or (contains-unquotes? (car expr))
              (contains-unquotes? (cdr expr))))
      #f))

;;; Process a backquoted expression by building up the needed
;;; cons/append calls.  For splicing, it is assumed that the expression
;;; spliced in evaluates to a list.  The emacs manual does not really
;;; state either it has to or what to do if it does not, but Scheme
;;; explicitly forbids it and this seems reasonable also for elisp.

(define (unquote-cell? expr)
  (and (list? expr) (= (length expr) 2) (unquote? (car expr))))

(define (unquote-splicing-cell? expr)
  (and (list? expr) (= (length expr) 2) (unquote-splicing? (car expr))))

(define (process-backquote loc expr)
  (if (contains-unquotes? expr)
      (if (pair? expr)
          (if (or (unquote-cell? expr) (unquote-splicing-cell? expr))
              (compile-expr (cadr expr))
              (let* ((head (car expr))
                     (processed-tail (process-backquote loc (cdr expr)))
                     (head-is-list-2 (and (list? head)
                                          (= (length head) 2)))
                     (head-unquote (and head-is-list-2
                                        (unquote? (car head))))
                     (head-unquote-splicing (and head-is-list-2
                                                 (unquote-splicing?
                                                  (car head)))))
                (if head-unquote-splicing
                    (call-primitive loc
                                    'append
                                    (compile-expr (cadr head))
                                    processed-tail)
                    (call-primitive loc 'cons
                                    (if head-unquote
                                        (compile-expr (cadr head))
                                        (process-backquote loc head))
                                    processed-tail))))
          (report-error loc
                        "non-pair expression contains unquotes"
                        expr))
      (make-const loc expr)))

<<<<<<< HEAD
;;; Temporarily update a list of symbols that are handled specially
;;; (disabled void check or always lexical) for compiling body.  We need
;;; to handle special cases for already all / set to all and the like.

(define (with-added-symbols loc fluid syms body)
  (if (null? body)
      (report-error loc "symbol-list construct has empty body"))
  (if (not (or (eq? syms 'all)
               (and (list? syms) (and-map symbol? syms))))
      (report-error loc "invalid symbol list" syms))
  (let ((old (fluid-ref fluid))
        (make-body (lambda ()
                     (list->seq loc (map compile-expr body)))))
    (if (eq? old 'all)
        (make-body)
        (let ((new (if (eq? syms 'all)
                       'all
                       (append syms old))))
          (with-fluids ((fluid new))
            (make-body))))))

;;; Special operators

(defspecial progn (loc args)
  (list->seq loc (map compile-expr args)))
=======
;;; Special operators

(defspecial progn (loc args)
  (make-sequence loc
                 (if (null? args)
                     (list (nil-value loc))
                     (map compile-expr args))))

(defspecial eval-when-compile (loc args)
  (make-const loc (compile `(progn ,@args) #:from 'elisp #:to 'value)))
>>>>>>> eaeda0d5

(defspecial if (loc args)
  (pmatch args
    ((,cond ,then . ,else)
<<<<<<< HEAD
     (make-conditional loc
                       (compile-expr cond)
                       (compile-expr then)
                       (if (null? else)
                           (nil-value loc)
                           (list->seq loc (map compile-expr else)))))))
=======
     (make-conditional
      loc
      (call-primitive loc 'not
       (call-primitive loc 'nil? (compile-expr cond)))
      (compile-expr then)
      (compile-expr `(progn ,@else))))))
>>>>>>> eaeda0d5

(defspecial defconst (loc args)
  (pmatch args
    ((,sym ,value . ,doc)
     (if (handle-var-def loc sym doc)
<<<<<<< HEAD
         (make-seq loc
                        (set-variable! loc
                                       sym
                                       value-slot
                                       (compile-expr value))
                        (make-const loc sym))))))
=======
         (make-sequence loc
                        (list (set-variable! loc sym (compile-expr value))
                              (make-const loc sym)))))))
>>>>>>> eaeda0d5

(defspecial defvar (loc args)
  (pmatch args
    ((,sym) (make-const loc sym))
    ((,sym ,value . ,doc)
     (if (handle-var-def loc sym doc)
         (make-seq
          loc
          (make-conditional
           loc
           (make-conditional
            loc
            (call-primitive
             loc
             'module-bound?
             (call-primitive loc
<<<<<<< HEAD
                             'resolve-interface
                             (make-const loc value-slot))
             (make-const loc sym))
            (call-primitive loc
                            'fluid-bound?
                            (make-module-ref loc value-slot sym #t))
            (make-const loc #f))
           (make-void loc)
           (set-variable! loc sym value-slot (compile-expr value)))
          (make-const loc sym))))))
=======
                             'fluid-bound?
                             (make-module-ref loc value-slot sym #t))
             (make-const loc #f))
            (make-void loc)
            (set-variable! loc sym (compile-expr value)))
           (make-const loc sym)))))))
>>>>>>> eaeda0d5

(defspecial setq (loc args)
  (define (car* x) (if (null? x) '() (car x)))
  (define (cdr* x) (if (null? x) '() (cdr x)))
  (define (cadr* x) (car* (cdr* x)))
  (define (cddr* x) (cdr* (cdr* x)))
  (list->seq
   loc
   (let loop ((args args) (last (nil-value loc)))
     (if (null? args)
         (list last)
         (let ((sym (car args))
               (val (compile-expr (cadr* args))))
           (if (not (symbol? sym))
               (report-error loc "expected symbol in setq")
               (cons
                (set-variable! loc sym val)
                (loop (cddr* args)
                      (reference-variable loc sym)))))))))
  
(defspecial let (loc args)
  (pmatch args
    ((,varlist . ,body)
     (let ((bindings (map (cut parse-let-binding loc <>) varlist)))
       (receive (decls forms) (parse-body body)
         (receive (lexical dynamic)
                  (partition
                   (compose (cut bind-lexically? <> value-slot decls)
                            car)
                   bindings)
           (let ((make-values (lambda (for)
                                (map (lambda (el) (compile-expr (cdr el)))
                                     for)))
                 (make-body (lambda () (compile-expr `(progn ,@forms)))))
             (ensure-globals!
              loc
              (map car dynamic)
              (if (null? lexical)
                  (make-dynlet loc
                               (map (compose (cut make-module-ref
                                                  loc
                                                  value-slot
                                                  <>
                                                  #t)
                                             car)
                                    dynamic)
                               (map (compose compile-expr cdr)
                                    dynamic)
                               (make-body))
                  (let* ((lexical-syms (map (lambda (el) (gensym)) lexical))
                         (dynamic-syms (map (lambda (el) (gensym)) dynamic))
                         (all-syms (append lexical-syms dynamic-syms))
                         (vals (append (make-values lexical)
                                       (make-values dynamic))))
                    (make-let loc
                              all-syms
                              all-syms
                              vals
                              (with-lexical-bindings
                               (fluid-ref bindings-data)
                               (map car lexical)
                               lexical-syms
                               (lambda ()
                                 (if (null? dynamic)
                                     (make-body)
                                     (make-dynlet loc
                                                  (map
                                                   (compose
                                                    (cut make-module-ref
                                                         loc
                                                         value-slot
                                                         <>
                                                         #t)
                                                    car)
                                                   dynamic)
                                                  (map
                                                   (lambda (sym)
                                                     (make-lexical-ref
                                                      loc
                                                      sym
                                                      sym))
                                                   dynamic-syms)
                                                  (make-body))))))))))))))))

(defspecial let* (loc args)
  (pmatch args
    ((,varlist . ,body)
     (let ((bindings (map (cut parse-let-binding loc <>) varlist)))
       (receive (decls forms) (parse-body body)
         (let iterate ((tail bindings))
           (if (null? tail)
               (compile-expr `(progn ,@forms))
               (let ((sym (caar tail))
                     (value (compile-expr (cdar tail))))
                 (if (bind-lexically? sym value-slot decls)
                     (let ((target (gensym)))
                       (make-let loc
                                 `(,target)
                                 `(,target)
                                 `(,value)
                                 (with-lexical-bindings
                                  (fluid-ref bindings-data)
                                  `(,sym)
                                  `(,target)
                                  (lambda () (iterate (cdr tail))))))
                     (ensure-globals!
                      loc
                      (list sym)
                      (make-dynlet loc
                                   (list (make-module-ref loc value-slot sym #t))
                                   (list value)
                                   (iterate (cdr tail)))))))))))))

(defspecial flet (loc args)
  (pmatch args
    ((,bindings . ,body)
     (let ((names+vals (map (cut parse-flet-binding loc <>) bindings)))
       (receive (decls forms) (parse-body body)
         (let ((names (map car names+vals))
               (vals (map cdr names+vals))
               (gensyms (map (lambda (x) (gensym)) names+vals)))
           (with-function-bindings
            (fluid-ref bindings-data)
            names
            gensyms
            (lambda ()
              (make-let loc
                        names
                        gensyms
                        (map compile-expr vals)
                        (compile-expr `(progn ,@forms)))))))))))

(defspecial labels (loc args)
  (pmatch args
    ((,bindings . ,body)
     (let ((names+vals (map (cut parse-flet-binding loc <>) bindings)))
       (receive (decls forms) (parse-body body)
         (let ((names (map car names+vals))
               (vals (map cdr names+vals))
               (gensyms (map (lambda (x) (gensym)) names+vals)))
           (with-function-bindings
            (fluid-ref bindings-data)
            names
            gensyms
            (lambda ()
              (make-letrec #f
                           loc
                           names
                           gensyms
                           (map compile-expr vals)
                           (compile-expr `(progn ,@forms)))))))))))

;;; guile-ref allows building TreeIL's module references from within
;;; elisp as a way to access data within the Guile universe.  The module
;;; and symbol referenced are static values, just like (@ module symbol)
;;; does!

(defspecial guile-ref (loc args)
  (pmatch args
    ((,module ,sym) (guard (and (list? module) (symbol? sym)))
     (make-module-ref loc module sym #t))))

;;; guile-primitive allows to create primitive references, which are
;;; still a little faster.

(defspecial guile-primitive (loc args)
  (pmatch args
    ((,sym)
     (make-primitive-ref loc sym))))

<<<<<<< HEAD
;;; A while construct is transformed into a tail-recursive loop like
;;; this:
;;;
;;; (letrec ((iterate (lambda ()
;;;                     (if condition
;;;                       (begin body
;;;                              (iterate))
;;;                       #nil))))
;;;   (iterate))
;;;
;;; As letrec is not directly accessible from elisp, while is
;;; implemented here instead of with a macro.

(defspecial while (loc args)
  (pmatch args
    ((,condition . ,body)
     (let* ((itersym (gensym))
            (compiled-body (map compile-expr body))
            (iter-call (make-call loc
                                  (make-lexical-ref loc
                                                    'iterate
                                                    itersym)
                                  (list)))
            (full-body (list->seq loc `(,@compiled-body ,iter-call)))
            (lambda-body (make-conditional loc
                                           (compile-expr condition)
                                           full-body
                                           (nil-value loc)))
            (iter-thunk (make-lambda loc
                                     '()
                                     (make-lambda-case #f
                                                       '()
                                                       #f
                                                       #f
                                                       #f
                                                       '()
                                                       '()
                                                       lambda-body
                                                       #f))))
       (make-letrec loc
                    #f
                    '(iterate)
                    (list itersym)
                    (list iter-thunk)
                    iter-call)))))

=======
>>>>>>> eaeda0d5
(defspecial function (loc args)
  (pmatch args
    (((lambda ,args . ,body))
     (compile-lambda loc '() args body))
    ((,sym) (guard (symbol? sym))
     (reference-function loc sym))))

(defspecial defmacro (loc args)
  (pmatch args
    ((,name ,args . ,body)
     (if (not (symbol? name))
         (report-error loc "expected symbol as macro name" name)
         (let* ((tree-il
                 (make-seq
                  loc
<<<<<<< HEAD
                  (set-variable!
                   loc
                   name
                   function-slot
                   (make-primcall loc 'cons
                                  (list (make-const loc 'macro)
                                        (compile-lambda loc args body))))
                  (make-const loc name))))
           (compile (ensuring-globals loc bindings-data tree-il)
                    #:from 'tree-il
                    #:to 'value)
=======
                  (list
                   (set-function!
                    loc
                    name
                    (make-application
                     loc
                     (make-module-ref loc '(guile) 'cons #t)
                     (list (make-const loc 'macro)
                           (compile-lambda loc
                                           `((name . ,name))
                                           args
                                           body))))
                   (make-const loc name)))))
           (compile tree-il #:from 'tree-il #:to 'value)
>>>>>>> eaeda0d5
           tree-il)))))

(defspecial defun (loc args)
  (pmatch args
    ((,name ,args . ,body)
     (if (not (symbol? name))
         (report-error loc "expected symbol as function name" name)
<<<<<<< HEAD
         (make-seq loc
                   (set-variable! loc
                                  name
                                  function-slot
                                  (compile-lambda loc
                                                  args
                                                  body))
                   (make-const loc name))))))
=======
         (make-sequence loc
                        (list (set-function! loc
                                             name
                                             (compile-lambda loc
                                                             `((name . ,name))
                                                             args
                                                             body))
                              (make-const loc name)))))))
>>>>>>> eaeda0d5

(defspecial #{`}# (loc args)
  (pmatch args
    ((,val)
     (process-backquote loc val))))

(defspecial quote (loc args)
  (pmatch args
    ((,val)
     (make-const loc val))))

(defspecial %funcall (loc args)
  (pmatch args
    ((,function . ,arguments)
     (make-application loc
                       (compile-expr function)
                       (map compile-expr arguments)))))

(defspecial %set-lexical-binding-mode (loc args)
  (pmatch args
    ((,val)
     (fluid-set! lexical-binding val)
     (make-void loc))))

;;; Compile a compound expression to Tree-IL.

(define (compile-pair loc expr)
  (let ((operator (car expr))
        (arguments (cdr expr)))
    (cond
     ((find-operator operator 'special-operator)
      => (lambda (special-operator-function)
           (special-operator-function loc arguments)))
     ((find-operator operator 'macro)
      => (lambda (macro-function)
           (compile-expr (apply macro-function arguments))))
     (else
<<<<<<< HEAD
      (make-call loc
                 (if (symbol? operator)
                     (reference-variable loc
                                         operator
                                         function-slot)
                     (compile-expr operator))
                 (map compile-expr arguments))))))
=======
      (compile-expr `(%funcall (function ,operator) ,@arguments))))))
>>>>>>> eaeda0d5

;;; Compile a symbol expression.  This is a variable reference or maybe
;;; some special value like nil.

(define (compile-symbol loc sym)
  (case sym
    ((nil) (nil-value loc))
    ((t) (t-value loc))
    (else (reference-variable loc sym))))

;;; Compile a single expression to TreeIL.

(define (compile-expr expr)
  (let ((loc (location expr)))
    (cond
     ((symbol? expr)
      (compile-symbol loc expr))
     ((pair? expr)
      (compile-pair loc expr))
     (else (make-const loc expr)))))

;;; Process the compiler options.
;;; FIXME: Why is '(()) passed as options by the REPL?

(define (valid-symbol-list-arg? value)
  (or (eq? value 'all)
      (and (list? value) (and-map symbol? value))))

(define (process-options! opt)
  (if (and (not (null? opt))
           (not (equal? opt '(()))))
      (if (null? (cdr opt))
          (report-error #f "Invalid compiler options" opt)
          (let ((key (car opt))
                (value (cadr opt)))
            (case key
              ((#:warnings)             ; ignore
               #f)
              (else (report-error #f
                                  "Invalid compiler option"
                                  key)))))))

(define (compile-tree-il expr env opts)
  (values
   (with-fluids ((bindings-data (make-bindings)))
     (process-options! opts)
     (compile-expr expr))
   env
   env))<|MERGE_RESOLUTION|>--- conflicted
+++ resolved
@@ -108,76 +108,12 @@
 (define (report-error loc . args)
   (apply error args))
 
-<<<<<<< HEAD
-(define (runtime-error loc msg . args)
-  (make-primcall loc 'error
-                 (cons (make-const loc msg) args)))
-
-;;; Generate code to ensure a global symbol is there for further use of
-;;; a given symbol.  In general during the compilation, those needed are
-;;; only tracked with the bindings data structure.  Afterwards, however,
-;;; for all those needed symbols the globals are really generated with
-;;; this routine.
-
-(define (generate-ensure-global loc sym module)
-  (make-call loc
-             (make-module-ref loc runtime 'ensure-fluid! #t)
-             (list (make-const loc module)
-                   (make-const loc sym))))
-
-(define (ensuring-globals loc bindings body)
-  (list->seq
-   loc
-   `(,@(map-globals-needed (fluid-ref bindings)
-                           (lambda (mod sym)
-                             (generate-ensure-global loc sym mod)))
-     ,body)))
-
-;;; Build a construct that establishes dynamic bindings for certain
-;;; variables.  We may want to choose between binding with fluids and
-;;; with-fluids* and using just ordinary module symbols and
-;;; setting/reverting their values with a dynamic-wind.
-
-(define (let-dynamic loc syms module vals body)
-  (call-primitive
-   loc
-   'with-fluids*
-   (make-primcall loc 'list
-                  (map (lambda (sym)
-                         (make-module-ref loc module sym #t))
-                       syms))
-   (make-primcall loc 'list vals)
-   (make-lambda loc
-                '()
-                (make-lambda-case #f '() #f #f #f '() '() body #f))))
-
-;;; Handle access to a variable (reference/setting) correctly depending
-;;; on whether it is currently lexically or dynamically bound.  lexical
-;;; access is done only for references to the value-slot module!
-
-(define (access-variable loc
-                         sym
-                         module
-                         handle-global
-                         handle-lexical
-                         handle-dynamic)
-  (let ((lexical (get-lexical-binding (fluid-ref bindings-data) sym)))
-    (cond
-     (lexical (handle-lexical lexical))
-     ((equal? module function-slot) (handle-global))
-     (else (handle-dynamic)))))
-
-;;; Generate code to reference a variable.  For references in the
-;;; value-slot module, we may want to generate a lexical reference
-;;; instead if the variable has a lexical binding.
-=======
 (define (access-variable loc symbol handle-lexical handle-dynamic)
   (cond
    ((get-lexical-binding (fluid-ref bindings-data) symbol)
     => handle-lexical)
    (else
     (handle-dynamic))))
->>>>>>> eaeda0d5
 
 (define (reference-variable loc symbol)
   (access-variable
@@ -197,15 +133,15 @@
   (if (and (every (cut global? (resolve-module value-slot) <>) names)
            (every symbol-interned? names))
       body
-      (make-sequence
+      (list->seq
        loc
        `(,@(map
             (lambda (name)
               (ensure-fluid! value-slot name)
-              (make-application loc
-                                (make-module-ref loc runtime 'ensure-fluid! #t)
-                                (list (make-const loc value-slot)
-                                      (make-const loc name))))
+              (make-call loc
+                         (make-module-ref loc runtime 'ensure-fluid! #t)
+                         (list (make-const loc value-slot)
+                               (make-const loc name))))
             names)
          ,body))))
 
@@ -246,334 +182,6 @@
    (lambda ()
      (make-call
       loc
-<<<<<<< HEAD
-      (make-module-ref loc runtime 'set-variable! #t)
-      (list (make-const loc module) (make-const loc sym) value)))
-   (lambda (lexical) (make-lexical-set loc lexical lexical value))
-   (lambda ()
-     (mark-global-needed! (fluid-ref bindings-data) sym module)
-     (call-primitive loc
-                     'fluid-set!
-                     (make-module-ref loc module sym #t)
-                     value))))
-
-;;; Process the bindings part of a let or let* expression; that is,
-;;; check for correctness and bring it to the form ((sym1 . val1) (sym2
-;;; . val2) ...).
-
-(define (process-let-bindings loc bindings)
-  (map
-   (lambda (b)
-     (if (symbol? b)
-         (cons b 'nil)
-         (if (or (not (list? b))
-                 (not (= (length b) 2)))
-             (report-error
-              loc
-              "expected symbol or list of 2 elements in let")
-             (if (not (symbol? (car b)))
-                 (report-error loc "expected symbol in let")
-                 (cons (car b) (cadr b))))))
-   bindings))
-
-;;; Split the let bindings into a list to be done lexically and one
-;;; dynamically.  A symbol will be bound lexically if and only if: We're
-;;; processing a lexical-let (i.e. module is 'lexical), OR we're
-;;; processing a value-slot binding AND the symbol is already lexically
-;;; bound or is always lexical, OR we're processing a function-slot
-;;; binding.
-
-(define (bind-lexically? sym module)
-  (or (eq? module 'lexical)
-      (eq? module function-slot)
-      (and (equal? module value-slot)
-           (let ((always (fluid-ref always-lexical)))
-             (or (eq? always 'all)
-                 (memq sym always)
-                 (get-lexical-binding (fluid-ref bindings-data) sym))))))
-
-(define (split-let-bindings bindings module)
-  (let iterate ((tail bindings)
-                (lexical '())
-                (dynamic '()))
-    (if (null? tail)
-        (values (reverse lexical) (reverse dynamic))
-        (if (bind-lexically? (caar tail) module)
-            (iterate (cdr tail) (cons (car tail) lexical) dynamic)
-            (iterate (cdr tail) lexical (cons (car tail) dynamic))))))
-
-;;; Compile let and let* expressions.  The code here is used both for
-;;; let/let* and flet/flet*, just with a different bindings module.
-;;;
-;;; A special module value 'lexical means that we're doing a lexical-let
-;;; instead and the bindings should not be saved to globals at all but
-;;; be done with the lexical framework instead.
-
-;;; Let is done with a single call to let-dynamic binding them locally
-;;; to new values all "at once".  If there is at least one variable to
-;;; bind lexically among the bindings, we first do a let for all of them
-;;; to evaluate all values before any bindings take place, and then call
-;;; let-dynamic for the variables to bind dynamically.
-
-(define (generate-let loc module bindings body)
-  (let ((bind (process-let-bindings loc bindings)))
-    (call-with-values
-        (lambda () (split-let-bindings bind module))
-      (lambda (lexical dynamic)
-        (for-each (lambda (sym)
-                    (mark-global-needed! (fluid-ref bindings-data)
-                                         sym
-                                         module))
-                  (map car dynamic))
-        (let ((make-values (lambda (for)
-                             (map (lambda (el) (compile-expr (cdr el)))
-                                  for)))
-              (make-body (lambda ()
-                           (list->seq loc (map compile-expr body)))))
-          (if (null? lexical)
-              (let-dynamic loc (map car dynamic) module
-                           (make-values dynamic) (make-body))
-              (let* ((lexical-syms (map (lambda (el) (gensym)) lexical))
-                     (dynamic-syms (map (lambda (el) (gensym)) dynamic))
-                     (all-syms (append lexical-syms dynamic-syms))
-                     (vals (append (make-values lexical)
-                                   (make-values dynamic))))
-                (make-let loc
-                          all-syms
-                          all-syms
-                          vals
-                          (with-lexical-bindings
-                           (fluid-ref bindings-data)
-                           (map car lexical) lexical-syms
-                           (lambda ()
-                             (if (null? dynamic)
-                                 (make-body)
-                                 (let-dynamic loc
-                                              (map car dynamic)
-                                              module
-                                              (map
-                                               (lambda (sym)
-                                                 (make-lexical-ref loc
-                                                                   sym
-                                                                   sym))
-                                               dynamic-syms)
-                                              (make-body)))))))))))))
-
-;;; Let* is compiled to a cascaded set of "small lets" for each binding
-;;; in turn so that each one already sees the preceding bindings.
-
-(define (generate-let* loc module bindings body)
-  (let ((bind (process-let-bindings loc bindings)))
-    (begin
-      (for-each (lambda (sym)
-                  (if (not (bind-lexically? sym module))
-                      (mark-global-needed! (fluid-ref bindings-data)
-                                           sym
-                                           module)))
-                (map car bind))
-      (let iterate ((tail bind))
-        (if (null? tail)
-            (list->seq loc (map compile-expr body))
-            (let ((sym (caar tail))
-                  (value (compile-expr (cdar tail))))
-              (if (bind-lexically? sym module)
-                  (let ((target (gensym)))
-                    (make-let loc
-                              `(,target)
-                              `(,target)
-                              `(,value)
-                              (with-lexical-bindings
-                               (fluid-ref bindings-data)
-                               `(,sym)
-                               `(,target)
-                               (lambda () (iterate (cdr tail))))))
-                  (let-dynamic loc
-                               `(,(caar tail))
-                               module
-                               `(,value)
-                               (iterate (cdr tail))))))))))
-
-;;; Split the argument list of a lambda expression into required,
-;;; optional and rest arguments and also check it is actually valid.
-;;; Additionally, we create a list of all "local variables" (that is,
-;;; required, optional and rest arguments together) and also this one
-;;; split into those to be bound lexically and dynamically.  Returned is
-;;; as multiple values: required optional rest lexical dynamic
-
-(define (bind-arg-lexical? arg)
-  (let ((always (fluid-ref always-lexical)))
-    (or (eq? always 'all)
-        (memq arg always))))
-
-(define (split-lambda-arguments loc args)
-  (let iterate ((tail args)
-                (mode 'required)
-                (required '())
-                (optional '())
-                (lexical '())
-                (dynamic '()))
-    (cond
-     ((null? tail)
-      (let ((final-required (reverse required))
-            (final-optional (reverse optional))
-            (final-lexical (reverse lexical))
-            (final-dynamic (reverse dynamic)))
-        (values final-required
-                final-optional
-                #f
-                final-lexical
-                final-dynamic)))
-     ((and (eq? mode 'required)
-           (eq? (car tail) '&optional))
-      (iterate (cdr tail) 'optional required optional lexical dynamic))
-     ((eq? (car tail) '&rest)
-      (if (or (null? (cdr tail))
-              (not (null? (cddr tail))))
-          (report-error loc "expected exactly one symbol after &rest")
-          (let* ((rest (cadr tail))
-                 (rest-lexical (bind-arg-lexical? rest))
-                 (final-required (reverse required))
-                 (final-optional (reverse optional))
-                 (final-lexical (reverse (if rest-lexical
-                                             (cons rest lexical)
-                                             lexical)))
-                 (final-dynamic (reverse (if rest-lexical
-                                             dynamic
-                                             (cons rest dynamic)))))
-            (values final-required
-                    final-optional
-                    rest
-                    final-lexical
-                    final-dynamic))))
-     (else
-      (if (not (symbol? (car tail)))
-          (report-error loc
-                        "expected symbol in argument list, got"
-                        (car tail))
-          (let* ((arg (car tail))
-                 (bind-lexical (bind-arg-lexical? arg))
-                 (new-lexical (if bind-lexical
-                                  (cons arg lexical)
-                                  lexical))
-                 (new-dynamic (if bind-lexical
-                                  dynamic
-                                  (cons arg dynamic))))
-            (case mode
-              ((required) (iterate (cdr tail) mode
-                                   (cons arg required) optional
-                                   new-lexical new-dynamic))
-              ((optional) (iterate (cdr tail) mode
-                                   required (cons arg optional)
-                                   new-lexical new-dynamic))
-              (else
-               (error "invalid mode in split-lambda-arguments"
-                      mode)))))))))
-
-;;; Compile a lambda expression.  One thing we have to be aware of is
-;;; that lambda arguments are usually dynamically bound, even when a
-;;; lexical binding is intact for a symbol.  For symbols that are marked
-;;; as 'always lexical,' however, we lexically bind here as well, and
-;;; thus we get them out of the let-dynamic call and register a lexical
-;;; binding for them (the lexical target variable is already there,
-;;; namely the real lambda argument from TreeIL).
-
-(define (compile-lambda loc args body)
-  (if (not (list? args))
-      (report-error loc "expected list for argument-list" args))
-  (if (null? body)
-      (report-error loc "function body must not be empty"))
-  (receive (required optional rest lexical dynamic)
-           (split-lambda-arguments loc args)
-    (define (process-args args)
-      (define (find-pairs pairs filter)
-        (lset-intersection (lambda (name+sym x)
-                             (eq? (car name+sym) x))
-                           pairs
-                           filter))
-      (let* ((syms (map (lambda (x) (gensym)) args))
-             (pairs (map cons args syms))
-             (lexical-pairs (find-pairs pairs lexical))
-             (dynamic-pairs (find-pairs pairs dynamic)))
-        (values syms pairs lexical-pairs dynamic-pairs)))
-    (let*-values (((required-syms
-                    required-pairs
-                    required-lex-pairs
-                    required-dyn-pairs)
-                   (process-args required))
-                  ((optional-syms
-                    optional-pairs
-                    optional-lex-pairs
-                    optional-dyn-pairs)
-                   (process-args optional))
-                  ((rest-syms rest-pairs rest-lex-pairs rest-dyn-pairs)
-                   (process-args (if rest (list rest) '())))
-                  ((the-rest-sym) (if rest (car rest-syms) #f))
-                  ((all-syms) (append required-syms
-                                      optional-syms
-                                      rest-syms))
-                  ((all-lex-pairs) (append required-lex-pairs
-                                           optional-lex-pairs
-                                           rest-lex-pairs))
-                  ((all-dyn-pairs) (append required-dyn-pairs
-                                           optional-dyn-pairs
-                                           rest-dyn-pairs)))
-      (for-each (lambda (sym)
-                  (mark-global-needed! (fluid-ref bindings-data)
-                                       sym
-                                       value-slot))
-                dynamic)
-      (with-dynamic-bindings
-       (fluid-ref bindings-data)
-       dynamic
-       (lambda ()
-         (with-lexical-bindings
-          (fluid-ref bindings-data)
-          (map car all-lex-pairs)
-          (map cdr all-lex-pairs)
-          (lambda ()
-            (make-lambda
-             loc
-             '()
-             (make-lambda-case
-              #f
-              required
-              optional
-              rest
-              #f
-              (map (lambda (x) (nil-value loc)) optional)
-              all-syms
-              (let ((compiled-body
-                     (list->seq loc (map compile-expr body))))
-                (make-seq
-                 loc
-                 (if rest
-                     (make-conditional
-                      loc
-                      (call-primitive loc
-                                      'null?
-                                      (make-lexical-ref loc
-                                                        rest
-                                                        the-rest-sym))
-                      (make-lexical-set loc
-                                        rest
-                                        the-rest-sym
-                                        (nil-value loc))
-                      (make-void loc))
-                     (make-void loc))
-                 (if (null? dynamic)
-                     compiled-body
-                     (let-dynamic loc
-                                  dynamic
-                                  value-slot
-                                  (map (lambda (name-sym)
-                                         (make-lexical-ref
-                                          loc
-                                          (car name-sym)
-                                          (cdr name-sym)))
-                                       all-dyn-pairs)
-                                  compiled-body))))
-              #f)))))))))
-=======
       (make-module-ref loc runtime 'set-symbol-function! #t)
       (list (make-const loc symbol) value)))))
 
@@ -740,7 +348,6 @@
                                          all-vars
                                          full-body)))))))))
         (report-error "invalid function" `(lambda ,args ,@body)))))
->>>>>>> eaeda0d5
 
 ;;; Handle the common part of defconst and defvar, that is, checking for
 ;;; a correct doc string and arguments as well as maybe in the future
@@ -818,80 +425,34 @@
                         expr))
       (make-const loc expr)))
 
-<<<<<<< HEAD
-;;; Temporarily update a list of symbols that are handled specially
-;;; (disabled void check or always lexical) for compiling body.  We need
-;;; to handle special cases for already all / set to all and the like.
-
-(define (with-added-symbols loc fluid syms body)
-  (if (null? body)
-      (report-error loc "symbol-list construct has empty body"))
-  (if (not (or (eq? syms 'all)
-               (and (list? syms) (and-map symbol? syms))))
-      (report-error loc "invalid symbol list" syms))
-  (let ((old (fluid-ref fluid))
-        (make-body (lambda ()
-                     (list->seq loc (map compile-expr body)))))
-    (if (eq? old 'all)
-        (make-body)
-        (let ((new (if (eq? syms 'all)
-                       'all
-                       (append syms old))))
-          (with-fluids ((fluid new))
-            (make-body))))))
-
 ;;; Special operators
 
 (defspecial progn (loc args)
-  (list->seq loc (map compile-expr args)))
-=======
-;;; Special operators
-
-(defspecial progn (loc args)
-  (make-sequence loc
-                 (if (null? args)
-                     (list (nil-value loc))
-                     (map compile-expr args))))
+  (list->seq loc
+             (if (null? args)
+                 (list (nil-value loc))
+                 (map compile-expr args))))
 
 (defspecial eval-when-compile (loc args)
   (make-const loc (compile `(progn ,@args) #:from 'elisp #:to 'value)))
->>>>>>> eaeda0d5
 
 (defspecial if (loc args)
   (pmatch args
     ((,cond ,then . ,else)
-<<<<<<< HEAD
-     (make-conditional loc
-                       (compile-expr cond)
-                       (compile-expr then)
-                       (if (null? else)
-                           (nil-value loc)
-                           (list->seq loc (map compile-expr else)))))))
-=======
      (make-conditional
       loc
       (call-primitive loc 'not
        (call-primitive loc 'nil? (compile-expr cond)))
       (compile-expr then)
       (compile-expr `(progn ,@else))))))
->>>>>>> eaeda0d5
 
 (defspecial defconst (loc args)
   (pmatch args
     ((,sym ,value . ,doc)
      (if (handle-var-def loc sym doc)
-<<<<<<< HEAD
          (make-seq loc
-                        (set-variable! loc
-                                       sym
-                                       value-slot
-                                       (compile-expr value))
-                        (make-const loc sym))))))
-=======
-         (make-sequence loc
-                        (list (set-variable! loc sym (compile-expr value))
-                              (make-const loc sym)))))))
->>>>>>> eaeda0d5
+                   (set-variable! loc sym (compile-expr value))
+                   (make-const loc sym))))))
 
 (defspecial defvar (loc args)
   (pmatch args
@@ -908,7 +469,6 @@
              loc
              'module-bound?
              (call-primitive loc
-<<<<<<< HEAD
                              'resolve-interface
                              (make-const loc value-slot))
              (make-const loc sym))
@@ -917,16 +477,8 @@
                             (make-module-ref loc value-slot sym #t))
             (make-const loc #f))
            (make-void loc)
-           (set-variable! loc sym value-slot (compile-expr value)))
+           (set-variable! loc sym (compile-expr value)))
           (make-const loc sym))))))
-=======
-                             'fluid-bound?
-                             (make-module-ref loc value-slot sym #t))
-             (make-const loc #f))
-            (make-void loc)
-            (set-variable! loc sym (compile-expr value)))
-           (make-const loc sym)))))))
->>>>>>> eaeda0d5
 
 (defspecial setq (loc args)
   (define (car* x) (if (null? x) '() (car x)))
@@ -1097,55 +649,6 @@
     ((,sym)
      (make-primitive-ref loc sym))))
 
-<<<<<<< HEAD
-;;; A while construct is transformed into a tail-recursive loop like
-;;; this:
-;;;
-;;; (letrec ((iterate (lambda ()
-;;;                     (if condition
-;;;                       (begin body
-;;;                              (iterate))
-;;;                       #nil))))
-;;;   (iterate))
-;;;
-;;; As letrec is not directly accessible from elisp, while is
-;;; implemented here instead of with a macro.
-
-(defspecial while (loc args)
-  (pmatch args
-    ((,condition . ,body)
-     (let* ((itersym (gensym))
-            (compiled-body (map compile-expr body))
-            (iter-call (make-call loc
-                                  (make-lexical-ref loc
-                                                    'iterate
-                                                    itersym)
-                                  (list)))
-            (full-body (list->seq loc `(,@compiled-body ,iter-call)))
-            (lambda-body (make-conditional loc
-                                           (compile-expr condition)
-                                           full-body
-                                           (nil-value loc)))
-            (iter-thunk (make-lambda loc
-                                     '()
-                                     (make-lambda-case #f
-                                                       '()
-                                                       #f
-                                                       #f
-                                                       #f
-                                                       '()
-                                                       '()
-                                                       lambda-body
-                                                       #f))))
-       (make-letrec loc
-                    #f
-                    '(iterate)
-                    (list itersym)
-                    (list iter-thunk)
-                    iter-call)))))
-
-=======
->>>>>>> eaeda0d5
 (defspecial function (loc args)
   (pmatch args
     (((lambda ,args . ,body))
@@ -1161,34 +664,19 @@
          (let* ((tree-il
                  (make-seq
                   loc
-<<<<<<< HEAD
-                  (set-variable!
+                  (set-function!
                    loc
                    name
-                   function-slot
-                   (make-primcall loc 'cons
-                                  (list (make-const loc 'macro)
-                                        (compile-lambda loc args body))))
+                   (make-call
+                    loc
+                    (make-module-ref loc '(guile) 'cons #t)
+                    (list (make-const loc 'macro)
+                          (compile-lambda loc
+                                          `((name . ,name))
+                                          args
+                                          body))))
                   (make-const loc name))))
-           (compile (ensuring-globals loc bindings-data tree-il)
-                    #:from 'tree-il
-                    #:to 'value)
-=======
-                  (list
-                   (set-function!
-                    loc
-                    name
-                    (make-application
-                     loc
-                     (make-module-ref loc '(guile) 'cons #t)
-                     (list (make-const loc 'macro)
-                           (compile-lambda loc
-                                           `((name . ,name))
-                                           args
-                                           body))))
-                   (make-const loc name)))))
            (compile tree-il #:from 'tree-il #:to 'value)
->>>>>>> eaeda0d5
            tree-il)))))
 
 (defspecial defun (loc args)
@@ -1196,25 +684,14 @@
     ((,name ,args . ,body)
      (if (not (symbol? name))
          (report-error loc "expected symbol as function name" name)
-<<<<<<< HEAD
          (make-seq loc
-                   (set-variable! loc
+                   (set-function! loc
                                   name
-                                  function-slot
                                   (compile-lambda loc
+                                                  `((name . ,name))
                                                   args
                                                   body))
                    (make-const loc name))))))
-=======
-         (make-sequence loc
-                        (list (set-function! loc
-                                             name
-                                             (compile-lambda loc
-                                                             `((name . ,name))
-                                                             args
-                                                             body))
-                              (make-const loc name)))))))
->>>>>>> eaeda0d5
 
 (defspecial #{`}# (loc args)
   (pmatch args
@@ -1229,9 +706,9 @@
 (defspecial %funcall (loc args)
   (pmatch args
     ((,function . ,arguments)
-     (make-application loc
-                       (compile-expr function)
-                       (map compile-expr arguments)))))
+     (make-call loc
+                (compile-expr function)
+                (map compile-expr arguments)))))
 
 (defspecial %set-lexical-binding-mode (loc args)
   (pmatch args
@@ -1252,17 +729,7 @@
       => (lambda (macro-function)
            (compile-expr (apply macro-function arguments))))
      (else
-<<<<<<< HEAD
-      (make-call loc
-                 (if (symbol? operator)
-                     (reference-variable loc
-                                         operator
-                                         function-slot)
-                     (compile-expr operator))
-                 (map compile-expr arguments))))))
-=======
       (compile-expr `(%funcall (function ,operator) ,@arguments))))))
->>>>>>> eaeda0d5
 
 ;;; Compile a symbol expression.  This is a variable reference or maybe
 ;;; some special value like nil.
