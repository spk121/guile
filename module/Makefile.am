## Process this file with automake to produce Makefile.in.
##
##  	Copyright (C) 2009 Free Software Foundation, Inc.
##
##   This file is part of GUILE.
##
##   GUILE is free software; you can redistribute it and/or modify
##   it under the terms of the GNU General Public License as
##   published by the Free Software Foundation; either version 2, or
##   (at your option) any later version.
##
##   GUILE is distributed in the hope that it will be useful, but
##   WITHOUT ANY WARRANTY; without even the implied warranty of
##   MERCHANTABILITY or FITNESS FOR A PARTICULAR PURPOSE.  See the
##   GNU General Public License for more details.
##
##   You should have received a copy of the GNU General Public
##   License along with GUILE; see the file COPYING.  If not, write
##   to the Free Software Foundation, Inc., 51 Franklin Street, Fifth
##   Floor, Boston, MA 02110-1301 USA

include $(top_srcdir)/am/guilec

# We're at the root of the module hierarchy.
modpath =

# Compile psyntax and boot-9 first, so that we get the speed benefit in
# the rest of the compilation. Also, if there is too much switching back
# and forth between interpreted and compiled code, we end up using more
# of the C stack than the interpreter would have; so avoid that by
# putting these core modules first.

SOURCES =								\
<<<<<<< HEAD
  ice-9/psyntax-pp.scm							\
=======
  ice-9/psyntax-pp.scm 							\
>>>>>>> e3c5df53
  system/base/pmatch.scm system/base/syntax.scm				\
  system/base/compile.scm system/base/language.scm			\
									\
  language/tree-il.scm							\
  language/ghil.scm language/glil.scm language/assembly.scm		\
									\
  $(SCHEME_LANG_SOURCES) 						\
  $(TREE_IL_LANG_SOURCES)						\
  $(GHIL_LANG_SOURCES) $(GLIL_LANG_SOURCES)				\
  $(ASSEMBLY_LANG_SOURCES) $(BYTECODE_LANG_SOURCES)			\
  $(OBJCODE_LANG_SOURCES) $(VALUE_LANG_SOURCES)				\
									\
  $(ICE_9_SOURCES)							\
  $(SRFI_SOURCES)							\
  $(RNRS_SOURCES)							\
  $(OOP_SOURCES)							\
  $(SYSTEM_SOURCES)                                                     \
  $(ECMASCRIPT_LANG_SOURCES)						\
  $(SCRIPTS_SOURCES)

## test.scm is not currently installed.
EXTRA_DIST += ice-9/test.scm ice-9/compile-psyntax.scm ice-9/ChangeLog-2008

# We expect this to never be invoked when there is not already
# ice-9/psyntax-pp.scm in %load-path, since compile-psyntax.scm depends
# on ice-9/syncase.scm, which does `(load-from-path "ice-9/psyntax-pp.scm")'.
# In other words, to bootstrap this file, you need to do something like:
#    GUILE_LOAD_PATH=/usr/local/share/guile/1.5.4 make psyntax-pp.scm
include $(top_srcdir)/am/pre-inst-guile
ice-9/psyntax-pp.scm: ice-9/psyntax.scm
	$(preinstguile) -s $(srcdir)/ice-9/compile-psyntax.scm \
		$(srcdir)/ice-9/psyntax.scm $(srcdir)/ice-9/psyntax-pp.scm

SCHEME_LANG_SOURCES =						\
  language/scheme/compile-ghil.scm 				\
  language/scheme/spec.scm					\
  language/scheme/compile-tree-il.scm				\
  language/scheme/decompile-tree-il.scm				\
  language/scheme/inline.scm

TREE_IL_LANG_SOURCES =						\
  language/tree-il/primitives.scm				\
  language/tree-il/optimize.scm                                 \
  language/tree-il/analyze.scm					\
  language/tree-il/compile-glil.scm 				\
  language/tree-il/spec.scm

GHIL_LANG_SOURCES =					\
  language/ghil/spec.scm language/ghil/compile-glil.scm

GLIL_LANG_SOURCES =						\
  language/glil/spec.scm language/glil/compile-assembly.scm 	\
  language/glil/decompile-assembly.scm

ASSEMBLY_LANG_SOURCES =				\
  language/assembly/spec.scm			\
  language/assembly/compile-bytecode.scm	\
  language/assembly/decompile-bytecode.scm	\
  language/assembly/disassemble.scm

BYTECODE_LANG_SOURCES =				\
  language/bytecode/spec.scm

OBJCODE_LANG_SOURCES =				\
  language/objcode/spec.scm

VALUE_LANG_SOURCES =				\
  language/value/spec.scm

ECMASCRIPT_LANG_SOURCES =			\
  language/ecmascript/parse-lalr.scm		\
  language/ecmascript/tokenize.scm		\
  language/ecmascript/parse.scm			\
  language/ecmascript/spec.scm			\
  language/ecmascript/impl.scm			\
  language/ecmascript/base.scm			\
  language/ecmascript/function.scm		\
  language/ecmascript/array.scm			\
  language/ecmascript/compile-ghil.scm

SCRIPTS_SOURCES =				\
  scripts/PROGRAM.scm				\
  scripts/autofrisk.scm				\
  scripts/compile.scm				\
  scripts/disassemble.scm			\
  scripts/display-commentary.scm		\
  scripts/doc-snarf.scm				\
  scripts/frisk.scm				\
  scripts/generate-autoload.scm			\
  scripts/lint.scm				\
  scripts/punify.scm				\
  scripts/read-scheme-source.scm		\
  scripts/read-text-outline.scm			\
  scripts/use2dot.scm				\
  scripts/snarf-check-and-output-texi.scm	\
  scripts/summarize-guile-TODO.scm		\
  scripts/scan-api.scm				\
  scripts/api-diff.scm				\
  scripts/read-rfc822.scm			\
  scripts/snarf-guile-m4-docs.scm

ICE_9_SOURCES = \
  ice-9/boot-9.scm \
  ice-9/r4rs.scm \
  ice-9/r5rs.scm \
  ice-9/and-let-star.scm \
  ice-9/calling.scm \
  ice-9/common-list.scm \
  ice-9/debug.scm \
  ice-9/debugger.scm \
  ice-9/documentation.scm \
  ice-9/emacs.scm \
  ice-9/expect.scm \
  ice-9/format.scm \
  ice-9/getopt-long.scm \
  ice-9/hcons.scm \
  ice-9/i18n.scm \
  ice-9/lineio.scm \
  ice-9/ls.scm \
  ice-9/mapping.scm \
  ice-9/match.scm \
  ice-9/networking.scm \
  ice-9/null.scm \
  ice-9/occam-channel.scm \
  ice-9/optargs.scm \
  ice-9/poe.scm \
  ice-9/popen.scm \
  ice-9/posix.scm \
  ice-9/q.scm \
  ice-9/rdelim.scm \
  ice-9/receive.scm \
  ice-9/regex.scm \
  ice-9/runq.scm \
  ice-9/rw.scm \
  ice-9/safe-r5rs.scm \
  ice-9/safe.scm \
  ice-9/session.scm \
  ice-9/slib.scm \
  ice-9/stack-catch.scm \
  ice-9/streams.scm \
  ice-9/string-fun.scm \
  ice-9/syncase.scm \
  ice-9/threads.scm \
  ice-9/buffered-input.scm \
  ice-9/time.scm \
  ice-9/history.scm \
  ice-9/channel.scm \
  ice-9/pretty-print.scm \
  ice-9/ftw.scm \
  ice-9/gap-buffer.scm \
  ice-9/weak-vector.scm \
  ice-9/deprecated.scm \
  ice-9/list.scm \
  ice-9/serialize.scm \
  ice-9/gds-server.scm

SRFI_SOURCES = \
  srfi/srfi-1.scm \
  srfi/srfi-2.scm \
  srfi/srfi-4.scm \
  srfi/srfi-6.scm \
  srfi/srfi-8.scm \
  srfi/srfi-9.scm \
  srfi/srfi-10.scm \
  srfi/srfi-11.scm \
  srfi/srfi-13.scm \
  srfi/srfi-14.scm \
  srfi/srfi-16.scm \
  srfi/srfi-17.scm \
  srfi/srfi-18.scm \
  srfi/srfi-19.scm \
  srfi/srfi-26.scm \
  srfi/srfi-31.scm \
  srfi/srfi-34.scm \
  srfi/srfi-35.scm \
  srfi/srfi-37.scm \
  srfi/srfi-39.scm \
  srfi/srfi-60.scm \
  srfi/srfi-69.scm \
  srfi/srfi-88.scm

RNRS_SOURCES =					\
  rnrs/bytevector.scm				\
  rnrs/io/ports.scm

EXTRA_DIST += scripts/ChangeLog-2008
EXTRA_DIST += scripts/README

OOP_SOURCES = \
  oop/goops.scm \
  oop/goops/active-slot.scm \
  oop/goops/compile.scm \
  oop/goops/composite-slot.scm \
  oop/goops/describe.scm \
  oop/goops/dispatch.scm \
  oop/goops/internal.scm \
  oop/goops/save.scm \
  oop/goops/stklos.scm \
  oop/goops/util.scm \
  oop/goops/accessors.scm \
  oop/goops/simple.scm

SYSTEM_SOURCES = \
  system/vm/debug.scm system/vm/frame.scm system/vm/instruction.scm	\
  system/vm/objcode.scm system/vm/profile.scm system/vm/program.scm	\
  system/vm/trace.scm system/vm/vm.scm					\
									\
  system/xref.scm							\
									\
  system/repl/repl.scm system/repl/common.scm				\
  system/repl/command.scm

EXTRA_DIST += oop/ChangeLog-2008

NOCOMP_SOURCES =				\
  ice-9/gds-client.scm \
  ice-9/psyntax.scm \
  system/repl/describe.scm \
  ice-9/debugger/command-loop.scm \
  ice-9/debugger/commands.scm \
  ice-9/debugger/state.scm \
  ice-9/debugger/trc.scm \
  ice-9/debugger/utils.scm \
  ice-9/debugging/example-fns.scm \
  ice-9/debugging/ice-9-debugger-extensions.scm \
  ice-9/debugging/steps.scm \
  ice-9/debugging/trace.scm \
  ice-9/debugging/traps.scm \
  ice-9/debugging/trc.scm<|MERGE_RESOLUTION|>--- conflicted
+++ resolved
@@ -31,11 +31,7 @@
 # putting these core modules first.
 
 SOURCES =								\
-<<<<<<< HEAD
-  ice-9/psyntax-pp.scm							\
-=======
   ice-9/psyntax-pp.scm 							\
->>>>>>> e3c5df53
   system/base/pmatch.scm system/base/syntax.scm				\
   system/base/compile.scm system/base/language.scm			\
 									\
