--- conflicted
+++ resolved
@@ -1,11 +1,7 @@
 ;;;; (statprof) -- a statistical profiler for Guile
 ;;;; -*-scheme-*-
 ;;;;
-<<<<<<< HEAD
-;;;; 	Copyright (C) 2009, 2010, 2011, 2013, 2014  Free Software Foundation, Inc.
-=======
-;;;; 	Copyright (C) 2009, 2010, 2011, 2015  Free Software Foundation, Inc.
->>>>>>> cdcba5b2
+;;;; 	Copyright (C) 2009, 2010, 2011, 2013-2015  Free Software Foundation, Inc.
 ;;;;    Copyright (C) 2004, 2009 Andy Wingo <wingo at pobox dot com>
 ;;;;    Copyright (C) 2001 Rob Browning <rlb at defaultvalue dot org>
 ;;;; 
@@ -834,23 +830,18 @@
                            equal?))))
 
 (define (call-thunk thunk)
-  (thunk)
-  (values))
+  (call-with-values (lambda () (thunk))
+    (lambda results
+      (apply values results))))
 
 (define* (statprof thunk #:key (loop 1) (hz 100) (count-calls? #f)
-<<<<<<< HEAD
                    (port (current-output-port)) full-stacks?)
-  "Profiles the execution of @var{thunk}.
-=======
-                   (full-stacks? #f))
   "Profile the execution of @var{thunk}, and return its return values.
->>>>>>> cdcba5b2
 
 The stack will be sampled @var{hz} times per second, and the thunk
 itself will be called @var{loop} times.
 
 If @var{count-calls?} is true, all procedure calls will be recorded. This
-<<<<<<< HEAD
 operation is somewhat expensive."
   
   (let ((state (fresh-profiler-state #:count-calls? count-calls?
@@ -864,39 +855,13 @@
           (statprof-start state))
         (lambda ()
           (let lp ((i loop))
-            (unless (zero? i)
+            (unless (= i 1)
               (call-thunk thunk)
-              (lp (1- i)))))
+              (lp (1- i))))
+          (call-thunk thunk))
         (lambda ()
           (statprof-stop state)
           (statprof-display port state))))))
-=======
-operation is somewhat expensive.
-
-If @var{full-stacks?} is true, at each sample, statprof will store away the
-whole call tree, for later analysis. Use @code{statprof-fetch-stacks} or
-@code{statprof-fetch-call-tree} to retrieve the last-stored stacks."
-  (dynamic-wind
-    (lambda ()
-      (statprof-reset (inexact->exact (floor (/ 1 hz)))
-                      (inexact->exact (* 1e6 (- (/ 1 hz)
-                                                (floor (/ 1 hz)))))
-                      count-calls?
-                      full-stacks?)
-      (statprof-start))
-    (lambda ()
-      (let lp ((i      loop)
-               (result '()))
-        (if (zero? i)
-            (apply values result)
-            (call-with-values thunk
-              (lambda result
-                (lp (1- i) result))))))
-    (lambda ()
-      (statprof-stop)
-      (statprof-display)
-      (set! procedure-data #f))))
->>>>>>> cdcba5b2
 
 (define-macro (with-statprof . args)
   "Profile the expressions in the body, and return the body's return values.
