--- conflicted
+++ resolved
@@ -5,7 +5,7 @@
 #ifndef SCM_DEPRECATED_H
 #define SCM_DEPRECATED_H
 
-/* Copyright (C) 2003,2004, 2005, 2006, 2007, 2009, 2010, 2011 Free Software Foundation, Inc.
+/* Copyright (C) 2003,2004, 2005, 2006, 2007, 2009, 2010, 2011, 2012 Free Software Foundation, Inc.
  *
  * This library is free software; you can redistribute it and/or
  * modify it under the terms of the GNU Lesser General Public License
@@ -147,45 +147,6 @@
  
 
-<<<<<<< HEAD
-=======
-SCM_DEPRECATED scm_t_bits scm_i_deprecated_asrtgo (scm_t_bits condition);
-
-/* Deprecated 08-01-2012, as it's undocumented and unused.  */
-#define SCM_ASRTGO(_cond, _label)		\
-  do { if (!scm_i_deprecated_asrtgo(_cond)) goto _label; } while (0)
-
--
-
-/* Deprecated 23-05-2012, as as it's undocumented, poorly named, and
-   adequately replaced by scm_module_variable /
-   scm_ensure_module_variable / scm_define / scm_module_define.  */
-SCM_DEPRECATED SCM scm_sym2var (SCM sym, SCM thunk, SCM definep);
-
--
-
-/* Eval closure deprecation, 23-05-2012.  */
-#define SCM_TOP_LEVEL_LOOKUP_CLOSURE (scm_current_module_lookup_closure())
-
-SCM_DEPRECATED SCM scm_lookup_closure_module (SCM proc);
-SCM_DEPRECATED SCM scm_module_lookup_closure (SCM module);
-SCM_DEPRECATED SCM scm_current_module_lookup_closure (void);
-
-SCM_DEPRECATED scm_t_bits scm_tc16_eval_closure;
-
-#define SCM_EVAL_CLOSURE_P(x)	SCM_TYP16_PREDICATE (scm_tc16_eval_closure, x)
-
-SCM_DEPRECATED SCM scm_eval_closure_lookup (SCM eclo, SCM sym, SCM definep);
-SCM_DEPRECATED SCM scm_standard_eval_closure (SCM module);
-SCM_DEPRECATED SCM scm_standard_interface_eval_closure (SCM module);
-SCM_DEPRECATED SCM scm_eval_closure_module (SCM eval_closure);
-
--
-
->>>>>>> 2de74cb5
 void scm_i_init_deprecated (void);
 
 #endif
