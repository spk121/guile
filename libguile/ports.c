/* Copyright (C) 1995, 1996, 1997, 1998, 1999, 2000, 2001, 2003, 2004,
 *   2006, 2007, 2008, 2009, 2010, 2011, 2012 Free Software Foundation, Inc.
 *
 * This library is free software; you can redistribute it and/or
 * modify it under the terms of the GNU Lesser General Public License
 * as published by the Free Software Foundation; either version 3 of
 * the License, or (at your option) any later version.
 *
 * This library is distributed in the hope that it will be useful, but
 * WITHOUT ANY WARRANTY; without even the implied warranty of
 * MERCHANTABILITY or FITNESS FOR A PARTICULAR PURPOSE.  See the GNU
 * Lesser General Public License for more details.
 *
 * You should have received a copy of the GNU Lesser General Public
 * License along with this library; if not, write to the Free Software
 * Foundation, Inc., 51 Franklin Street, Fifth Floor, Boston, MA
 * 02110-1301 USA
 */



/* Headers.  */

#define _LARGEFILE64_SOURCE      /* ask for stat64 etc */

#ifdef HAVE_CONFIG_H
#  include <config.h>
#endif

#include <stdio.h>
#include <errno.h>
#include <fcntl.h>  /* for chsize on mingw */
#include <assert.h>
#include <iconv.h>
#include <uniconv.h>
#include <unistr.h>
#include <striconveh.h>

#include <assert.h>

#include "libguile/_scm.h"
#include "libguile/async.h"
#include "libguile/deprecation.h"
#include "libguile/eval.h"
#include "libguile/fports.h"  /* direct access for seek and truncate */
#include "libguile/goops.h"
#include "libguile/smob.h"
#include "libguile/chars.h"
#include "libguile/dynwind.h"

#include "libguile/keywords.h"
#include "libguile/hashtab.h"
#include "libguile/root.h"
#include "libguile/strings.h"
#include "libguile/mallocs.h"
#include "libguile/validate.h"
#include "libguile/ports.h"
#include "libguile/vectors.h"
#include "libguile/weak-set.h"
#include "libguile/fluids.h"
#include "libguile/eq.h"

#ifdef HAVE_STRING_H
#include <string.h>
#endif

#ifdef HAVE_IO_H
#include <io.h>
#endif

#ifdef HAVE_UNISTD_H
#include <unistd.h>
#endif

#ifdef HAVE_SYS_IOCTL_H
#include <sys/ioctl.h>
#endif

/* Mingw (version 3.4.5, circa 2006) has ftruncate as an alias for chsize
   already, but have this code here in case that wasn't so in past versions,
   or perhaps to help other minimal DOS environments.

   gnulib ftruncate.c has code using fcntl F_CHSIZE and F_FREESP, which
   might be possibilities if we've got other systems without ftruncate.  */

#if defined HAVE_CHSIZE && ! defined HAVE_FTRUNCATE
#define ftruncate(fd, size) chsize (fd, size)
#undef HAVE_FTRUNCATE
#define HAVE_FTRUNCATE 1
#endif


/* The port kind table --- a dynamically resized array of port types.  */


/* scm_ptobs scm_numptob
 * implement a dynamically resized array of ptob records.
 * Indexes into this table are used when generating type
 * tags for smobjects (if you know a tag you can get an index and conversely).
 */
static scm_t_ptob_descriptor **scm_ptobs = NULL;
static long scm_numptob = 0; /* Number of port types.  */
static long scm_ptobs_size = 0; /* Number of slots in the port type
                                   table.  */
static scm_i_pthread_mutex_t scm_ptobs_lock = SCM_I_PTHREAD_MUTEX_INITIALIZER;

long
scm_c_num_port_types (void)
{
  long ret;
  
  scm_i_pthread_mutex_lock (&scm_ptobs_lock);
  ret = scm_numptob;
  scm_i_pthread_mutex_unlock (&scm_ptobs_lock);

  return ret;
}

scm_t_ptob_descriptor*
scm_c_port_type_ref (long ptobnum)
{
  scm_t_ptob_descriptor *ret = NULL;

  scm_i_pthread_mutex_lock (&scm_ptobs_lock);

  if (0 <= ptobnum && ptobnum < scm_numptob)
    ret = scm_ptobs[ptobnum];

  scm_i_pthread_mutex_unlock (&scm_ptobs_lock);

  if (!ret)
    scm_out_of_range ("scm_c_port_type_ref", scm_from_long (ptobnum));

  return ret;
}

long
scm_c_port_type_add_x (scm_t_ptob_descriptor *desc)
{
  long ret = -1;

  scm_i_pthread_mutex_lock (&scm_ptobs_lock);
  
  if (scm_numptob + 1 < SCM_I_MAX_PORT_TYPE_COUNT)
    {
      if (scm_numptob == scm_ptobs_size)
        {
          unsigned long old_size = scm_ptobs_size;
          scm_t_ptob_descriptor **old_ptobs = scm_ptobs;
      
          /* Currently there are only 9 predefined port types, so one
             resize will cover it.  */
          scm_ptobs_size = old_size + 10;

          if (scm_ptobs_size >= SCM_I_MAX_PORT_TYPE_COUNT)
            scm_ptobs_size = SCM_I_MAX_PORT_TYPE_COUNT;

          scm_ptobs = scm_gc_malloc (sizeof (*scm_ptobs) * scm_ptobs_size,
                                     "scm_ptobs");

          memcpy (scm_ptobs, old_ptobs, sizeof (*scm_ptobs) * scm_numptob);
        }

      ret = scm_numptob++;
      scm_ptobs[ret] = desc;
    }
  
  scm_i_pthread_mutex_unlock (&scm_ptobs_lock);

  if (ret < 0)
    scm_out_of_range ("scm_c_port_type_add_x", scm_from_long (scm_numptob));

  return ret;
}

/*
 * We choose to use an interface similar to the smob interface with
 * fill_input and write as standard fields, passed to the port
 * type constructor, and optional fields set by setters.
 */

static void
flush_port_default (SCM port SCM_UNUSED)
{
}

static void
end_input_default (SCM port SCM_UNUSED, int offset SCM_UNUSED)
{
}

scm_t_bits
scm_make_port_type (char *name,
		    int (*fill_input) (SCM port),
		    void (*write) (SCM port, const void *data, size_t size))
{
  scm_t_ptob_descriptor *desc;
  long ptobnum;

  desc = scm_gc_malloc_pointerless (sizeof (*desc), "port-type");
  memset (desc, 0, sizeof (*desc));

  desc->name = name;
  desc->print = scm_port_print;
  desc->write = write;
  desc->flush = flush_port_default;
  desc->end_input = end_input_default;
  desc->fill_input = fill_input;

  ptobnum = scm_c_port_type_add_x (desc);

  /* Make a class object if GOOPS is present.  */
  if (SCM_UNPACK (scm_port_class[0]) != 0)
    scm_make_port_classes (ptobnum, name);

  return scm_tc7_port + ptobnum * 256;
}

void
scm_set_port_mark (scm_t_bits tc, SCM (*mark) (SCM))
{
  scm_c_port_type_ref (SCM_TC2PTOBNUM (tc))->mark = mark;
}

void
scm_set_port_free (scm_t_bits tc, size_t (*free) (SCM))
{
  scm_c_port_type_ref (SCM_TC2PTOBNUM (tc))->free = free;
}

void
scm_set_port_print (scm_t_bits tc, int (*print) (SCM exp, SCM port,
                                                 scm_print_state *pstate))
{
  scm_c_port_type_ref (SCM_TC2PTOBNUM (tc))->print = print;
}

void
scm_set_port_equalp (scm_t_bits tc, SCM (*equalp) (SCM, SCM))
{
  scm_c_port_type_ref (SCM_TC2PTOBNUM (tc))->equalp = equalp;
}

void
scm_set_port_close (scm_t_bits tc, int (*close) (SCM))
{
  scm_c_port_type_ref (SCM_TC2PTOBNUM (tc))->close = close;
}

void
scm_set_port_flush (scm_t_bits tc, void (*flush) (SCM port))
{
   scm_c_port_type_ref (SCM_TC2PTOBNUM (tc))->flush = flush;
}

void
scm_set_port_end_input (scm_t_bits tc, void (*end_input) (SCM port, int offset))
{
  scm_c_port_type_ref (SCM_TC2PTOBNUM (tc))->end_input = end_input;
}

void
scm_set_port_seek (scm_t_bits tc, scm_t_off (*seek) (SCM, scm_t_off, int))
{
  scm_c_port_type_ref (SCM_TC2PTOBNUM (tc))->seek = seek;
}

void
scm_set_port_truncate (scm_t_bits tc, void (*truncate) (SCM, scm_t_off))
{
  scm_c_port_type_ref (SCM_TC2PTOBNUM (tc))->truncate = truncate;
}

void
scm_set_port_input_waiting (scm_t_bits tc, int (*input_waiting) (SCM))
{
  scm_c_port_type_ref (SCM_TC2PTOBNUM (tc))->input_waiting = input_waiting;
}



/* Standard ports --- current input, output, error, and more(!).  */

static SCM cur_inport_fluid = SCM_BOOL_F;
static SCM cur_outport_fluid = SCM_BOOL_F;
static SCM cur_errport_fluid = SCM_BOOL_F;
static SCM cur_loadport_fluid = SCM_BOOL_F;

SCM_DEFINE (scm_current_input_port, "current-input-port", 0, 0, 0,
	    (),
	    "Return the current input port.  This is the default port used\n"
	    "by many input procedures.  Initially, @code{current-input-port}\n"
	    "returns the @dfn{standard input} in Unix and C terminology.")
#define FUNC_NAME s_scm_current_input_port
{
  if (scm_is_true (cur_inport_fluid))
    return scm_fluid_ref (cur_inport_fluid);
  else
    return SCM_BOOL_F;
}
#undef FUNC_NAME

SCM_DEFINE (scm_current_output_port, "current-output-port", 0, 0, 0,
	    (),
            "Return the current output port.  This is the default port used\n"
	    "by many output procedures.  Initially,\n"
	    "@code{current-output-port} returns the @dfn{standard output} in\n"
	    "Unix and C terminology.")
#define FUNC_NAME s_scm_current_output_port
{
  if (scm_is_true (cur_outport_fluid))
    return scm_fluid_ref (cur_outport_fluid);
  else
    return SCM_BOOL_F;
}
#undef FUNC_NAME

SCM_DEFINE (scm_current_error_port, "current-error-port", 0, 0, 0,
           (),
	    "Return the port to which errors and warnings should be sent (the\n"
	    "@dfn{standard error} in Unix and C terminology).")
#define FUNC_NAME s_scm_current_error_port
{
  if (scm_is_true (cur_errport_fluid))
    return scm_fluid_ref (cur_errport_fluid);
  else
    return SCM_BOOL_F;
}
#undef FUNC_NAME

SCM
scm_current_warning_port (void)
{
  static SCM cwp_var = SCM_BOOL_F;

  if (scm_is_false (cwp_var))
    cwp_var = scm_c_private_lookup ("guile", "current-warning-port");
  
  return scm_call_0 (scm_variable_ref (cwp_var));
}

SCM_DEFINE (scm_current_load_port, "current-load-port", 0, 0, 0,
	    (),
	    "Return the current-load-port.\n"
            "The load port is used internally by @code{primitive-load}.")
#define FUNC_NAME s_scm_current_load_port
{
  return scm_fluid_ref (cur_loadport_fluid);
}
#undef FUNC_NAME

SCM_DEFINE (scm_set_current_input_port, "set-current-input-port", 1, 0, 0,
           (SCM port),
	    "@deffnx {Scheme Procedure} set-current-output-port port\n"
	    "@deffnx {Scheme Procedure} set-current-error-port port\n"
	    "Change the ports returned by @code{current-input-port},\n"
	    "@code{current-output-port} and @code{current-error-port}, respectively,\n"
	    "so that they use the supplied @var{port} for input or output.")
#define FUNC_NAME s_scm_set_current_input_port
{
  SCM oinp = scm_fluid_ref (cur_inport_fluid);
  SCM_VALIDATE_OPINPORT (1, port);
  scm_fluid_set_x (cur_inport_fluid, port);
  return oinp;
}
#undef FUNC_NAME


SCM_DEFINE (scm_set_current_output_port, "set-current-output-port", 1, 0, 0,
	    (SCM port),
	    "Set the current default output port to @var{port}.")
#define FUNC_NAME s_scm_set_current_output_port
{
  SCM ooutp = scm_fluid_ref (cur_outport_fluid);
  port = SCM_COERCE_OUTPORT (port);
  SCM_VALIDATE_OPOUTPORT (1, port);
  scm_fluid_set_x (cur_outport_fluid, port);
  return ooutp;
}
#undef FUNC_NAME


SCM_DEFINE (scm_set_current_error_port, "set-current-error-port", 1, 0, 0,
	    (SCM port),
	    "Set the current default error port to @var{port}.")
#define FUNC_NAME s_scm_set_current_error_port
{
  SCM oerrp = scm_fluid_ref (cur_errport_fluid);
  port = SCM_COERCE_OUTPORT (port);
  SCM_VALIDATE_OPOUTPORT (1, port);
  scm_fluid_set_x (cur_errport_fluid, port);
  return oerrp;
}
#undef FUNC_NAME


SCM
scm_set_current_warning_port (SCM port)
{
  static SCM cwp_var = SCM_BOOL_F;

  if (scm_is_false (cwp_var))
    cwp_var = scm_c_private_lookup ("guile", "current-warning-port");
  
  return scm_call_1 (scm_variable_ref (cwp_var), port);
}


void
scm_dynwind_current_input_port (SCM port)
#define FUNC_NAME NULL
{
  SCM_VALIDATE_OPINPORT (1, port);
  scm_dynwind_fluid (cur_inport_fluid, port);
}
#undef FUNC_NAME

void
scm_dynwind_current_output_port (SCM port)
#define FUNC_NAME NULL
{
  port = SCM_COERCE_OUTPORT (port);
  SCM_VALIDATE_OPOUTPORT (1, port);
  scm_dynwind_fluid (cur_outport_fluid, port);
}
#undef FUNC_NAME

void
scm_dynwind_current_error_port (SCM port)
#define FUNC_NAME NULL
{
  port = SCM_COERCE_OUTPORT (port);
  SCM_VALIDATE_OPOUTPORT (1, port);
  scm_dynwind_fluid (cur_errport_fluid, port);
}
#undef FUNC_NAME

void
scm_i_dynwind_current_load_port (SCM port)
{
  scm_dynwind_fluid (cur_loadport_fluid, port);
}




/* Retrieving a port's mode.  */

/* Return the flags that characterize a port based on the mode
 * string used to open a file for that port.
 *
 * See PORT FLAGS in scm.h
 */

static long
scm_i_mode_bits_n (SCM modes)
{
  return (SCM_OPN
	  | (scm_i_string_contains_char (modes, 'r') 
	     || scm_i_string_contains_char (modes, '+') ? SCM_RDNG : 0)
	  | (scm_i_string_contains_char (modes, 'w')
	     || scm_i_string_contains_char (modes, 'a')
	     || scm_i_string_contains_char (modes, '+') ? SCM_WRTNG : 0)
	  | (scm_i_string_contains_char (modes, '0') ? SCM_BUF0 : 0)
	  | (scm_i_string_contains_char (modes, 'l') ? SCM_BUFLINE : 0));
}

long
scm_mode_bits (char *modes)
{
  return scm_i_mode_bits (scm_from_locale_string (modes));
}

long
scm_i_mode_bits (SCM modes)
{
  long bits;

  if (!scm_is_string (modes))
    scm_wrong_type_arg_msg (NULL, 0, modes, "string");

  bits = scm_i_mode_bits_n (modes);
  scm_remember_upto_here_1 (modes);
  return bits;
}

/* Return the mode flags from an open port.
 * Some modes such as "append" are only used when opening
 * a file and are not returned here.  */

SCM_DEFINE (scm_port_mode, "port-mode", 1, 0, 0,
           (SCM port),
	    "Return the port modes associated with the open port @var{port}.\n"
	    "These will not necessarily be identical to the modes used when\n"
	    "the port was opened, since modes such as \"append\" which are\n"
	    "used only during port creation are not retained.")
#define FUNC_NAME s_scm_port_mode
{
  char modes[4];
  modes[0] = '\0';

  port = SCM_COERCE_OUTPORT (port);
  SCM_VALIDATE_OPPORT (1, port);
  if (SCM_CELL_WORD_0 (port) & SCM_RDNG) {
    if (SCM_CELL_WORD_0 (port) & SCM_WRTNG)
      strcpy (modes, "r+");
    else
      strcpy (modes, "r");
  }
  else if (SCM_CELL_WORD_0 (port) & SCM_WRTNG)
    strcpy (modes, "w");
  if (SCM_CELL_WORD_0 (port) & SCM_BUF0)
    strcat (modes, "0");

  return scm_from_latin1_string (modes);
}
#undef FUNC_NAME




/* The port table --- a weak set of all ports.

   We need a global registry of ports to flush them all at exit, and to
   get all the ports matching a file descriptor.  */
SCM scm_i_port_weak_set;




/* Port finalization.  */

static void finalize_port (GC_PTR, GC_PTR);

/* Register a finalizer for PORT.  */
static SCM_C_INLINE_KEYWORD void
register_finalizer_for_port (SCM port)
{
  GC_finalization_proc prev_finalizer;
  GC_PTR prev_finalization_data;

  /* Register a finalizer for PORT so that its iconv CDs get freed and
     optionally its type's `free' function gets called.  */
  GC_REGISTER_FINALIZER_NO_ORDER (SCM2PTR (port), finalize_port, 0,
				  &prev_finalizer,
				  &prev_finalization_data);
}

/* Finalize the object (a port) pointed to by PTR.  */
static void
finalize_port (GC_PTR ptr, GC_PTR data)
{
  SCM port = SCM_PACK_POINTER (ptr);

  if (!SCM_PORTP (port))
    abort ();

  if (SCM_OPENP (port))
    {
      if (SCM_REVEALED (port) > 0)
	/* Keep "revealed" ports alive and re-register a finalizer.  */
	register_finalizer_for_port (port);
      else
	{
          scm_t_ptob_descriptor *ptob = SCM_PORT_DESCRIPTOR (port);
	  scm_t_port *entry;

	  if (ptob->free)
	    /* Yes, I really do mean `free' rather than `close'.  `close'
	       is for explicit `close-port' by user.  */
	    ptob->free (port);

	  entry = SCM_PTAB_ENTRY (port);

	  if (entry->input_cd != (iconv_t) -1)
	    iconv_close (entry->input_cd);
	  if (entry->output_cd != (iconv_t) -1)
	    iconv_close (entry->output_cd);

	  SCM_SETSTREAM (port, 0);
	  SCM_CLR_PORT_OPEN_FLAG (port);

	  scm_gc_ports_collected++;
	}
    }
}




SCM
scm_c_make_port_with_encoding (scm_t_bits tag, unsigned long mode_bits,
                               const char *encoding,
                               scm_t_string_failed_conversion_handler handler,
                               scm_t_bits stream)
{
  SCM ret;
  scm_t_port *entry;
  scm_t_ptob_descriptor *ptob;

  entry = (scm_t_port *) scm_gc_calloc (sizeof (scm_t_port), "port");
  ptob = scm_c_port_type_ref (SCM_TC2PTOBNUM (tag));

  ret = scm_words (tag | mode_bits, 3);
  SCM_SET_CELL_WORD_1 (ret, (scm_t_bits) entry);
  SCM_SET_CELL_WORD_2 (ret, (scm_t_bits) ptob);

  entry->lock = scm_gc_malloc_pointerless (sizeof (*entry->lock), "port lock");
  scm_i_pthread_mutex_init (entry->lock, scm_i_pthread_mutexattr_recursive);

  entry->file_name = SCM_BOOL_F;
  entry->rw_active = SCM_PORT_NEITHER;
  entry->port = ret;
  entry->stream = stream;
  entry->encoding = encoding ? scm_gc_strdup (encoding, "port") : NULL;
  /* The conversion descriptors will be opened lazily.  */
  entry->input_cd = (iconv_t) -1;
  entry->output_cd = (iconv_t) -1;
  entry->ilseq_handler = handler;

  scm_weak_set_add_x (scm_i_port_weak_set, ret);

  /* For each new port, register a finalizer so that it port type's free
     function can be invoked eventually.  */
  register_finalizer_for_port (ret);

  return ret;
}

SCM
scm_c_make_port (scm_t_bits tag, unsigned long mode_bits, scm_t_bits stream)
{
  return scm_c_make_port_with_encoding (tag, mode_bits,
                                        scm_i_default_port_encoding (),
                                        scm_i_get_conversion_strategy (SCM_BOOL_F),
                                        stream);
}

SCM
scm_new_port_table_entry (scm_t_bits tag)
{
  return scm_c_make_port (tag, 0, 0);
}

/* Remove a port from the table and destroy it.  */

static void
scm_i_remove_port (SCM port)
#define FUNC_NAME "scm_remove_port"
{
  scm_t_port *p;

  p = SCM_PTAB_ENTRY (port);
  scm_port_non_buffer (p);
  SCM_SETPTAB_ENTRY (port, 0);
  scm_weak_set_remove_x (scm_i_port_weak_set, port);

  p->putback_buf = NULL;
  p->putback_buf_size = 0;

  if (p->input_cd != (iconv_t) -1)
    {
      iconv_close (p->input_cd);
      p->input_cd = (iconv_t) -1;
    }
  
  if (p->output_cd != (iconv_t) -1)
    {
      iconv_close (p->output_cd);
      p->output_cd = (iconv_t) -1;
    }
}
#undef FUNC_NAME




/* Predicates.  */

SCM_DEFINE (scm_port_p, "port?", 1, 0, 0,
	    (SCM x),
	    "Return a boolean indicating whether @var{x} is a port.\n"
	    "Equivalent to @code{(or (input-port? @var{x}) (output-port?\n"
	    "@var{x}))}.")
#define FUNC_NAME s_scm_port_p
{
  return scm_from_bool (SCM_PORTP (x));
}
#undef FUNC_NAME

SCM_DEFINE (scm_input_port_p, "input-port?", 1, 0, 0,
           (SCM x),
	    "Return @code{#t} if @var{x} is an input port, otherwise return\n"
	    "@code{#f}.  Any object satisfying this predicate also satisfies\n"
	    "@code{port?}.")
#define FUNC_NAME s_scm_input_port_p
{
  return scm_from_bool (SCM_INPUT_PORT_P (x));
}
#undef FUNC_NAME

SCM_DEFINE (scm_output_port_p, "output-port?", 1, 0, 0,
           (SCM x),
	    "Return @code{#t} if @var{x} is an output port, otherwise return\n"
	    "@code{#f}.  Any object satisfying this predicate also satisfies\n"
	    "@code{port?}.")
#define FUNC_NAME s_scm_output_port_p
{
  x = SCM_COERCE_OUTPORT (x);
  return scm_from_bool (SCM_OUTPUT_PORT_P (x));
}
#undef FUNC_NAME

SCM_DEFINE (scm_port_closed_p, "port-closed?", 1, 0, 0,
           (SCM port),
	    "Return @code{#t} if @var{port} is closed or @code{#f} if it is\n"
	    "open.")
#define FUNC_NAME s_scm_port_closed_p
{
  SCM_VALIDATE_PORT (1, port);
  return scm_from_bool (!SCM_OPPORTP (port));
}
#undef FUNC_NAME

SCM_DEFINE (scm_eof_object_p, "eof-object?", 1, 0, 0,
           (SCM x),
	    "Return @code{#t} if @var{x} is an end-of-file object; otherwise\n"
	    "return @code{#f}.")
#define FUNC_NAME s_scm_eof_object_p
{
  return scm_from_bool (SCM_EOF_OBJECT_P (x));
}
#undef FUNC_NAME




/* Closing ports.  */

/* scm_close_port
 * Call the close operation on a port object. 
 * see also scm_close.
 */
SCM_DEFINE (scm_close_port, "close-port", 1, 0, 0,
           (SCM port),
	    "Close the specified port object.  Return @code{#t} if it\n"
	    "successfully closes a port or @code{#f} if it was already\n"
	    "closed.  An exception may be raised if an error occurs, for\n"
	    "example when flushing buffered output.  See also @ref{Ports and\n"
	    "File Descriptors, close}, for a procedure which can close file\n"
	    "descriptors.")
#define FUNC_NAME s_scm_close_port
{
  int rv;

  port = SCM_COERCE_OUTPORT (port);

  SCM_VALIDATE_PORT (1, port);
  if (SCM_CLOSEDP (port))
    return SCM_BOOL_F;
  if (SCM_PORT_DESCRIPTOR (port)->close)
    rv = SCM_PORT_DESCRIPTOR (port)->close (port);
  else
    rv = 0;
  scm_i_remove_port (port);
  SCM_CLR_PORT_OPEN_FLAG (port);
  return scm_from_bool (rv >= 0);
}
#undef FUNC_NAME

SCM_DEFINE (scm_close_input_port, "close-input-port", 1, 0, 0,
           (SCM port),
	    "Close the specified input port object.  The routine has no effect if\n"
	    "the file has already been closed.  An exception may be raised if an\n"
	    "error occurs.  The value returned is unspecified.\n\n"
	    "See also @ref{Ports and File Descriptors, close}, for a procedure\n"
	    "which can close file descriptors.")
#define FUNC_NAME s_scm_close_input_port
{
  SCM_VALIDATE_INPUT_PORT (1, port);
  scm_close_port (port);
  return SCM_UNSPECIFIED;
}
#undef FUNC_NAME

SCM_DEFINE (scm_close_output_port, "close-output-port", 1, 0, 0,
           (SCM port),
	    "Close the specified output port object.  The routine has no effect if\n"
	    "the file has already been closed.  An exception may be raised if an\n"
	    "error occurs.  The value returned is unspecified.\n\n"
	    "See also @ref{Ports and File Descriptors, close}, for a procedure\n"
	    "which can close file descriptors.")
#define FUNC_NAME s_scm_close_output_port
{
  port = SCM_COERCE_OUTPORT (port);
  SCM_VALIDATE_OUTPUT_PORT (1, port);
  scm_close_port (port);
  return SCM_UNSPECIFIED;
}
#undef FUNC_NAME




/* Encoding characters to byte streams, and decoding byte streams to
   characters.  */

/* A fluid specifying the default encoding for newly created ports.  If it is
   a string, that is the encoding.  If it is #f, it is in the "native"
   (Latin-1) encoding.  */
SCM_VARIABLE (default_port_encoding_var, "%default-port-encoding");

static int scm_port_encoding_init = 0;

/* Use ENCODING as the default encoding for future ports.  */
void
scm_i_set_default_port_encoding (const char *encoding)
{
  if (!scm_port_encoding_init
      || !scm_is_fluid (SCM_VARIABLE_REF (default_port_encoding_var)))
    scm_misc_error (NULL, "tried to set port encoding fluid before it is initialized",
		    SCM_EOL);

  if (encoding == NULL
      || !strcmp (encoding, "ASCII")
      || !strcmp (encoding, "ANSI_X3.4-1968")
      || !strcmp (encoding, "ISO-8859-1"))
    scm_fluid_set_x (SCM_VARIABLE_REF (default_port_encoding_var), SCM_BOOL_F);
  else
    scm_fluid_set_x (SCM_VARIABLE_REF (default_port_encoding_var),
		     scm_from_locale_string (encoding));
}

/* Return the name of the default encoding for newly created ports; a
   return value of NULL means "ISO-8859-1".  */
const char *
scm_i_default_port_encoding (void)
{
  if (!scm_port_encoding_init)
    return NULL;
  else if (!scm_is_fluid (SCM_VARIABLE_REF (default_port_encoding_var)))
    return NULL;
  else
    {
      SCM encoding;

      encoding = scm_fluid_ref (SCM_VARIABLE_REF (default_port_encoding_var));
      if (!scm_is_string (encoding))
	return NULL;
      else
	return scm_i_string_chars (encoding);
    }
}

<<<<<<< HEAD
void
scm_i_set_port_encoding_x (SCM port, const char *encoding)
=======
SCM_DEFINE (scm_port_for_each, "port-for-each", 1, 0, 0,
	    (SCM proc),
	    "Apply @var{proc} to each port in the Guile port table\n"
	    "in turn.  The return value is unspecified.  More specifically,\n"
	    "@var{proc} is applied exactly once to every port that exists\n"
	    "in the system at the time @code{port-for-each} is invoked.\n"
	    "Changes to the port table while @code{port-for-each} is running\n"
	    "have no effect as far as @code{port-for-each} is concerned.") 
#define FUNC_NAME s_scm_port_for_each
>>>>>>> 817307cc
{
  scm_t_port *pt;
  iconv_t new_input_cd, new_output_cd;

  new_input_cd = (iconv_t) -1;
  new_output_cd = (iconv_t) -1;

  /* Set the character encoding for this port.  */
  pt = SCM_PTAB_ENTRY (port);

  if (encoding == NULL)
    encoding = "ISO-8859-1";

  if (pt->encoding != encoding)
    pt->encoding = scm_gc_strdup (encoding, "port");

  /* If ENCODING is UTF-8, then no conversion descriptor is opened
     because we do I/O ourselves.  This saves 100+ KiB for each
     descriptor.  */
  if (strcmp (encoding, "UTF-8"))
    {
      if (SCM_CELL_WORD_0 (port) & SCM_RDNG)
	{
	  /* Open an input iconv conversion descriptor, from ENCODING
	     to UTF-8.  We choose UTF-8, not UTF-32, because iconv
	     implementations can typically convert from anything to
	     UTF-8, but not to UTF-32 (see
	     <http://lists.gnu.org/archive/html/bug-libunistring/2010-09/msg00007.html>).  */
	  new_input_cd = iconv_open ("UTF-8", encoding);
	  if (new_input_cd == (iconv_t) -1)
	    goto invalid_encoding;
	}

      if (SCM_CELL_WORD_0 (port) & SCM_WRTNG)
	{
	  new_output_cd = iconv_open (encoding, "UTF-8");
	  if (new_output_cd == (iconv_t) -1)
	    {
	      if (new_input_cd != (iconv_t) -1)
		iconv_close (new_input_cd);
	      goto invalid_encoding;
	    }
	}
    }

  if (pt->input_cd != (iconv_t) -1)
    iconv_close (pt->input_cd);
  if (pt->output_cd != (iconv_t) -1)
    iconv_close (pt->output_cd);

  pt->input_cd = new_input_cd;
  pt->output_cd = new_output_cd;

  return;

 invalid_encoding:
  {
    SCM err;
    err = scm_from_locale_string (encoding);
    scm_misc_error ("scm_i_set_port_encoding_x",
		    "invalid or unknown character encoding ~s",
		    scm_list_1 (err));
  }
}

SCM_DEFINE (scm_port_encoding, "port-encoding", 1, 0, 0,
	    (SCM port),
	    "Returns, as a string, the character encoding that @var{port}\n"
	    "uses to interpret its input and output.\n")
#define FUNC_NAME s_scm_port_encoding
{
  scm_t_port *pt;
  const char *enc;

  SCM_VALIDATE_PORT (1, port);

  pt = SCM_PTAB_ENTRY (port);
  enc = pt->encoding;
  if (enc)
    return scm_from_locale_string (pt->encoding);
  else
    return SCM_BOOL_F;
}
#undef FUNC_NAME

SCM_DEFINE (scm_set_port_encoding_x, "set-port-encoding!", 2, 0, 0,
	    (SCM port, SCM enc),
	    "Sets the character encoding that will be used to interpret all\n"
	    "port I/O.  New ports are created with the encoding\n"
	    "appropriate for the current locale if @code{setlocale} has \n"
	    "been called or ISO-8859-1 otherwise\n"
	    "and this procedure can be used to modify that encoding.\n")
#define FUNC_NAME s_scm_set_port_encoding_x
{
  char *enc_str;

  SCM_VALIDATE_PORT (1, port);
  SCM_VALIDATE_STRING (2, enc);

  enc_str = scm_to_locale_string (enc);
  scm_i_set_port_encoding_x (port, enc_str);
  free (enc_str);

  return SCM_UNSPECIFIED;
}
#undef FUNC_NAME


/* This determines how conversions handle unconvertible characters.  */
SCM_GLOBAL_VARIABLE (scm_conversion_strategy, "%port-conversion-strategy");
static int scm_conversion_strategy_init = 0;

scm_t_string_failed_conversion_handler
scm_i_get_conversion_strategy (SCM port)
{
  SCM encoding;
  
  if (scm_is_false (port))
    {
      if (!scm_conversion_strategy_init
	  || !scm_is_fluid (SCM_VARIABLE_REF (scm_conversion_strategy)))
	return SCM_FAILED_CONVERSION_QUESTION_MARK;
      else
	{
	  encoding = scm_fluid_ref (SCM_VARIABLE_REF (scm_conversion_strategy));
	  if (scm_is_false (encoding))
	    return SCM_FAILED_CONVERSION_QUESTION_MARK;
	  else 
	    return (scm_t_string_failed_conversion_handler) scm_to_int (encoding);
	}
    }
  else
    {
      scm_t_port *pt;
      pt = SCM_PTAB_ENTRY (port);
      return pt->ilseq_handler;
    }
      
}

void
scm_i_set_conversion_strategy_x (SCM port, 
				 scm_t_string_failed_conversion_handler handler)
{
  SCM strategy;
  scm_t_port *pt;
  
  strategy = scm_from_int ((int) handler);
  
  if (scm_is_false (port))
    {
      /* Set the default encoding for future ports.  */
      if (!scm_conversion_strategy_init
	  || !scm_is_fluid (SCM_VARIABLE_REF (scm_conversion_strategy)))
	scm_misc_error (NULL, "tried to set conversion strategy fluid before it is initialized",
                       SCM_EOL);
      scm_fluid_set_x (SCM_VARIABLE_REF (scm_conversion_strategy), strategy);
    }
  else
    {
      /* Set the character encoding for this port.  */
      pt = SCM_PTAB_ENTRY (port);
      pt->ilseq_handler = handler;
    }
}

SCM_DEFINE (scm_port_conversion_strategy, "port-conversion-strategy",
	    1, 0, 0, (SCM port),
	    "Returns the behavior of the port when handling a character that\n"
	    "is not representable in the port's current encoding.\n"
	    "It returns the symbol @code{error} if unrepresentable characters\n"
	    "should cause exceptions, @code{substitute} if the port should\n"
	    "try to replace unrepresentable characters with question marks or\n"
	    "approximate characters, or @code{escape} if unrepresentable\n"
	    "characters should be converted to string escapes.\n"
	    "\n"
	    "If @var{port} is @code{#f}, then the current default behavior\n"
	    "will be returned.  New ports will have this default behavior\n"
	    "when they are created.\n")
#define FUNC_NAME s_scm_port_conversion_strategy
{
  scm_t_string_failed_conversion_handler h;

  SCM_VALIDATE_OPPORT (1, port);

  if (!scm_is_false (port))
    {
      SCM_VALIDATE_OPPORT (1, port);
    }

  h = scm_i_get_conversion_strategy (port);
  if (h == SCM_FAILED_CONVERSION_ERROR)
    return scm_from_latin1_symbol ("error");
  else if (h == SCM_FAILED_CONVERSION_QUESTION_MARK)
    return scm_from_latin1_symbol ("substitute");
  else if (h == SCM_FAILED_CONVERSION_ESCAPE_SEQUENCE)
    return scm_from_latin1_symbol ("escape");
  else
    abort ();

  /* Never gets here. */
  return SCM_UNDEFINED;
}
#undef FUNC_NAME

SCM_DEFINE (scm_set_port_conversion_strategy_x, "set-port-conversion-strategy!",
	    2, 0, 0, 
	    (SCM port, SCM sym),
	    "Sets the behavior of the interpreter when outputting a character\n"
	    "that is not representable in the port's current encoding.\n"
	    "@var{sym} can be either @code{'error}, @code{'substitute}, or\n"
	    "@code{'escape}.  If it is @code{'error}, an error will be thrown\n"
	    "when an unconvertible character is encountered.  If it is\n"
	    "@code{'substitute}, then unconvertible characters will \n"
	    "be replaced with approximate characters, or with question marks\n"
	    "if no approximately correct character is available.\n"
	    "If it is @code{'escape},\n"
	    "it will appear as a hex escape when output.\n"
	    "\n"
	    "If @var{port} is an open port, the conversion error behavior\n"
	    "is set for that port.  If it is @code{#f}, it is set as the\n"
	    "default behavior for any future ports that get created in\n"
	    "this thread.\n")
#define FUNC_NAME s_scm_set_port_conversion_strategy_x
{
  SCM err;
  SCM qm;
  SCM esc;

  if (!scm_is_false (port))
    {
      SCM_VALIDATE_OPPORT (1, port);
    }

  err = scm_from_latin1_symbol ("error");
  if (scm_is_true (scm_eqv_p (sym, err)))
    {
      scm_i_set_conversion_strategy_x (port, SCM_FAILED_CONVERSION_ERROR);
      return SCM_UNSPECIFIED;
    }

  qm = scm_from_latin1_symbol ("substitute");
  if (scm_is_true (scm_eqv_p (sym, qm)))
    {
      scm_i_set_conversion_strategy_x (port, 
                                       SCM_FAILED_CONVERSION_QUESTION_MARK);
      return SCM_UNSPECIFIED;
    }

  esc = scm_from_latin1_symbol ("escape");
  if (scm_is_true (scm_eqv_p (sym, esc)))
    {
      scm_i_set_conversion_strategy_x (port,
                                       SCM_FAILED_CONVERSION_ESCAPE_SEQUENCE);
      return SCM_UNSPECIFIED;
    }

  SCM_MISC_ERROR ("unknown conversion behavior ~s", scm_list_1 (sym));

  return SCM_UNSPECIFIED;
}
#undef FUNC_NAME




/* The port lock.  */

static void
lock_port (void *mutex)
{
  scm_i_pthread_mutex_lock (mutex);
}

static void
unlock_port (void *mutex)
{
  scm_i_pthread_mutex_unlock (mutex);
}

void
scm_dynwind_lock_port (SCM port)
#define FUNC_NAME "dynwind-lock-port"
{
  scm_i_pthread_mutex_t *lock;
  SCM_VALIDATE_OPPORT (SCM_ARG1, port);
  scm_c_lock_port (port, &lock);
  if (lock)
    {
      scm_dynwind_unwind_handler (unlock_port, lock, SCM_F_WIND_EXPLICITLY);
      scm_dynwind_rewind_handler (lock_port, lock, 0);
    }
}
#undef FUNC_NAME




/* Revealed counts --- an oddity inherited from SCSH.  */

/* Find a port in the table and return its revealed count.
   Also used by the garbage collector.
 */
int
scm_revealed_count (SCM port)
{
  scm_i_pthread_mutex_t *lock;
  int ret;
  
  scm_c_lock_port (port, &lock);
  ret = SCM_REVEALED (port);
  if (lock)
    scm_i_pthread_mutex_unlock (lock);
  
  return ret;
}

SCM_DEFINE (scm_port_revealed, "port-revealed", 1, 0, 0,
           (SCM port),
	    "Return the revealed count for @var{port}.")
#define FUNC_NAME s_scm_port_revealed
{
  port = SCM_COERCE_OUTPORT (port);
  SCM_VALIDATE_OPENPORT (1, port);
  return scm_from_int (scm_revealed_count (port));
}
#undef FUNC_NAME

/* Set the revealed count for a port.  */
SCM_DEFINE (scm_set_port_revealed_x, "set-port-revealed!", 2, 0, 0,
           (SCM port, SCM rcount),
	    "Sets the revealed count for a port to a given value.\n"
	    "The return value is unspecified.")
#define FUNC_NAME s_scm_set_port_revealed_x
{
  int r;
  scm_i_pthread_mutex_t *lock;
  
  port = SCM_COERCE_OUTPORT (port);
  SCM_VALIDATE_OPENPORT (1, port);
  r = scm_to_int (rcount);
  scm_c_lock_port (port, &lock);
  SCM_REVEALED (port) = r;
  if (lock)
    scm_i_pthread_mutex_unlock (lock);
  return SCM_UNSPECIFIED;
}
#undef FUNC_NAME

/* Set the revealed count for a port.  */
SCM_DEFINE (scm_adjust_port_revealed_x, "adjust-port-revealed!", 2, 0, 0,
           (SCM port, SCM addend),
	    "Add @var{addend} to the revealed count of @var{port}.\n"
	    "The return value is unspecified.")
#define FUNC_NAME s_scm_adjust_port_revealed_x
{
  scm_i_pthread_mutex_t *lock;
  int a;
  port = SCM_COERCE_OUTPORT (port);
  SCM_VALIDATE_OPENPORT (1, port);
  a = scm_to_int (addend);
  scm_c_lock_port (port, &lock);
  SCM_REVEALED (port) += a;
  if (lock)
    scm_i_pthread_mutex_unlock (lock);
  return SCM_UNSPECIFIED;
}
#undef FUNC_NAME




/* Input.  */

int
scm_get_byte_or_eof (SCM port)
{
  scm_i_pthread_mutex_t *lock;
  int ret;

  scm_c_lock_port (port, &lock);
  ret = scm_get_byte_or_eof_unlocked (port);
  if (lock)
    scm_i_pthread_mutex_unlock (lock);

  return ret;
}

int
scm_peek_byte_or_eof (SCM port)
{
  scm_i_pthread_mutex_t *lock;
  int ret;

  scm_c_lock_port (port, &lock);
  ret = scm_peek_byte_or_eof_unlocked (port);
  if (lock)
    scm_i_pthread_mutex_unlock (lock);

  return ret;
}

/* scm_c_read
 *
 * Used by an application to read arbitrary number of bytes from an
 * SCM port.  Same semantics as libc read, except that scm_c_read only
 * returns less than SIZE bytes if at end-of-file.
 *
 * Warning: Doesn't update port line and column counts!  */

/* This structure, and the following swap_buffer function, are used
   for temporarily swapping a port's own read buffer, and the buffer
   that the caller of scm_c_read provides. */
struct port_and_swap_buffer
{
  scm_t_port *pt;
  unsigned char *buffer;
  size_t size;
};

static void
swap_buffer (void *data)
{
  struct port_and_swap_buffer *psb = (struct port_and_swap_buffer *) data;
  unsigned char *old_buf = psb->pt->read_buf;
  size_t old_size = psb->pt->read_buf_size;

  /* Make the port use (buffer, size) from the struct. */
  psb->pt->read_pos = psb->pt->read_buf = psb->pt->read_end = psb->buffer;
  psb->pt->read_buf_size = psb->size;

  /* Save the port's old (buffer, size) in the struct. */
  psb->buffer = old_buf;
  psb->size = old_size;
}

size_t
scm_c_read_unlocked (SCM port, void *buffer, size_t size)
#define FUNC_NAME "scm_c_read"
{
  scm_t_port *pt;
  size_t n_read = 0, n_available;
  struct port_and_swap_buffer psb;

  SCM_VALIDATE_OPINPORT (1, port);

  pt = SCM_PTAB_ENTRY (port);
  if (pt->rw_active == SCM_PORT_WRITE)
    SCM_PORT_DESCRIPTOR (port)->flush (port);

  if (pt->rw_random)
    pt->rw_active = SCM_PORT_READ;

  /* Take bytes first from the port's read buffer. */
  if (pt->read_pos < pt->read_end)
    {
      n_available = min (size, pt->read_end - pt->read_pos);
      memcpy (buffer, pt->read_pos, n_available);
      buffer = (char *) buffer + n_available;
      pt->read_pos += n_available;
      n_read += n_available;
      size -= n_available;
    }

  /* Avoid the scm_dynwind_* costs if we now have enough data. */
  if (size == 0)
    return n_read;

  /* Now we will call scm_fill_input repeatedly until we have read the
     requested number of bytes.  (Note that a single scm_fill_input
     call does not guarantee to fill the whole of the port's read
     buffer.) */
  if (pt->read_buf_size <= 1 && pt->encoding == NULL)
    {
      /* The port that we are reading from is unbuffered - i.e. does
	 not have its own persistent buffer - but we have a buffer,
	 provided by our caller, that is the right size for the data
	 that is wanted.  For the following scm_fill_input calls,
	 therefore, we use the buffer in hand as the port's read
	 buffer.

	 We need to make sure that the port's normal (1 byte) buffer
	 is reinstated in case one of the scm_fill_input () calls
	 throws an exception; we use the scm_dynwind_* API to achieve
	 that. 

         A consequence of this optimization is that the fill_input
         functions can't unget characters.  That'll push data to the
         pushback buffer instead of this psb buffer.  */
#if SCM_DEBUG == 1
      unsigned char *pback = pt->putback_buf;
#endif      
      psb.pt = pt;
      psb.buffer = buffer;
      psb.size = size;
      scm_dynwind_begin (SCM_F_DYNWIND_REWINDABLE);
      scm_dynwind_rewind_handler (swap_buffer, &psb, SCM_F_WIND_EXPLICITLY);
      scm_dynwind_unwind_handler (swap_buffer, &psb, SCM_F_WIND_EXPLICITLY);

      /* Call scm_fill_input until we have all the bytes that we need,
	 or we hit EOF. */
      while (pt->read_buf_size && (scm_fill_input_unlocked (port) != EOF))
	{
	  pt->read_buf_size -= (pt->read_end - pt->read_pos);
	  pt->read_pos = pt->read_buf = pt->read_end;
	}
#if SCM_DEBUG == 1
      if (pback != pt->putback_buf 
          || pt->read_buf - (unsigned char *) buffer < 0)
        scm_misc_error (FUNC_NAME, 
                        "scm_c_read must not call a fill function that pushes "
                        "back characters onto an unbuffered port", SCM_EOL);
#endif      
      n_read += pt->read_buf - (unsigned char *) buffer;
      
      /* Reinstate the port's normal buffer. */
      scm_dynwind_end ();
    }
  else
    {
      /* The port has its own buffer.  It is important that we use it,
	 even if it happens to be smaller than our caller's buffer, so
	 that a custom port implementation's entry points (in
	 particular, fill_input) can rely on the buffer always being
	 the same as they first set up. */
      while (size && (scm_fill_input_unlocked (port) != EOF))
	{
	  n_available = min (size, pt->read_end - pt->read_pos);
	  memcpy (buffer, pt->read_pos, n_available);
	  buffer = (char *) buffer + n_available;
	  pt->read_pos += n_available;
	  n_read += n_available;
	  size -= n_available;
	} 
    }

  return n_read;
}
#undef FUNC_NAME

size_t
scm_c_read (SCM port, void *buffer, size_t size)
{
  scm_i_pthread_mutex_t *lock;
  size_t ret;

  scm_c_lock_port (port, &lock);
  ret = scm_c_read_unlocked (port, buffer, size);
  if (lock)
    scm_i_pthread_mutex_unlock (lock);
  

  return ret;
}

/* Update the line and column number of PORT after consumption of C.  */
static inline void
update_port_lf (scm_t_wchar c, SCM port)
{
  switch (c)
    {
    case '\a':
    case EOF:
      break;
    case '\b':
      SCM_DECCOL (port);
      break;
    case '\n':
      SCM_INCLINE (port);
      break;
    case '\r':
      SCM_ZEROCOL (port);
      break;
    case '\t':
      SCM_TABCOL (port);
      break;
    default:
      SCM_INCCOL (port);
      break;
    }
}

#define SCM_MBCHAR_BUF_SIZE (4)

/* Convert the SIZE-byte UTF-8 sequence in UTF8_BUF to a codepoint.
   UTF8_BUF is assumed to contain a valid UTF-8 sequence.  */
static scm_t_wchar
utf8_to_codepoint (const scm_t_uint8 *utf8_buf, size_t size)
{
  scm_t_wchar codepoint;

  if (utf8_buf[0] <= 0x7f)
    {
      assert (size == 1);
      codepoint = utf8_buf[0];
    }
  else if ((utf8_buf[0] & 0xe0) == 0xc0)
    {
      assert (size == 2);
      codepoint = ((scm_t_wchar) utf8_buf[0] & 0x1f) << 6UL
	| (utf8_buf[1] & 0x3f);
    }
  else if ((utf8_buf[0] & 0xf0) == 0xe0)
    {
      assert (size == 3);
      codepoint = ((scm_t_wchar) utf8_buf[0] & 0x0f) << 12UL
	| ((scm_t_wchar) utf8_buf[1] & 0x3f) << 6UL
	| (utf8_buf[2] & 0x3f);
    }
  else
    {
      assert (size == 4);
      codepoint = ((scm_t_wchar) utf8_buf[0] & 0x07) << 18UL
	| ((scm_t_wchar) utf8_buf[1] & 0x3f) << 12UL
	| ((scm_t_wchar) utf8_buf[2] & 0x3f) << 6UL
	| (utf8_buf[3] & 0x3f);
    }

  return codepoint;
}

/* Read a UTF-8 sequence from PORT.  On success, return 0 and set
   *CODEPOINT to the codepoint that was read, fill BUF with its UTF-8
   representation, and set *LEN to the length in bytes.  Return
   `EILSEQ' on error.  */
static int
get_utf8_codepoint (SCM port, scm_t_wchar *codepoint,
		    scm_t_uint8 buf[SCM_MBCHAR_BUF_SIZE], size_t *len)
{
#define ASSERT_NOT_EOF(b)			\
  if (SCM_UNLIKELY ((b) == EOF))		\
    goto invalid_seq
#define CONSUME_PEEKED_BYTE()				\
  pt->read_pos++

  int byte;
  scm_t_port *pt;

  *len = 0;
  pt = SCM_PTAB_ENTRY (port);

  byte = scm_get_byte_or_eof_unlocked (port);
  if (byte == EOF)
    {
      *codepoint = EOF;
      return 0;
    }

  buf[0] = (scm_t_uint8) byte;
  *len = 1;

  if (buf[0] <= 0x7f)
    /* 1-byte form.  */
    *codepoint = buf[0];
  else if (buf[0] >= 0xc2 && buf[0] <= 0xdf)
    {
      /* 2-byte form.  */
      byte = scm_peek_byte_or_eof_unlocked (port);
      ASSERT_NOT_EOF (byte);

      if (SCM_UNLIKELY ((byte & 0xc0) != 0x80))
	goto invalid_seq;

      CONSUME_PEEKED_BYTE ();
      buf[1] = (scm_t_uint8) byte;
      *len = 2;

      *codepoint = ((scm_t_wchar) buf[0] & 0x1f) << 6UL
	| (buf[1] & 0x3f);
    }
  else if ((buf[0] & 0xf0) == 0xe0)
    {
      /* 3-byte form.  */
      byte = scm_peek_byte_or_eof_unlocked (port);
      ASSERT_NOT_EOF (byte);

      if (SCM_UNLIKELY ((byte & 0xc0) != 0x80
			|| (buf[0] == 0xe0 && byte < 0xa0)
			|| (buf[0] == 0xed && byte > 0x9f)))
	goto invalid_seq;

      CONSUME_PEEKED_BYTE ();
      buf[1] = (scm_t_uint8) byte;
      *len = 2;

      byte = scm_peek_byte_or_eof_unlocked (port);
      ASSERT_NOT_EOF (byte);

      if (SCM_UNLIKELY ((byte & 0xc0) != 0x80))
	goto invalid_seq;

      CONSUME_PEEKED_BYTE ();
      buf[2] = (scm_t_uint8) byte;
      *len = 3;

      *codepoint = ((scm_t_wchar) buf[0] & 0x0f) << 12UL
	| ((scm_t_wchar) buf[1] & 0x3f) << 6UL
	| (buf[2] & 0x3f);
    }
  else if (buf[0] >= 0xf0 && buf[0] <= 0xf4)
    {
      /* 4-byte form.  */
      byte = scm_peek_byte_or_eof_unlocked (port);
      ASSERT_NOT_EOF (byte);

      if (SCM_UNLIKELY (((byte & 0xc0) != 0x80)
			|| (buf[0] == 0xf0 && byte < 0x90)
			|| (buf[0] == 0xf4 && byte > 0x8f)))
	goto invalid_seq;

      CONSUME_PEEKED_BYTE ();
      buf[1] = (scm_t_uint8) byte;
      *len = 2;

      byte = scm_peek_byte_or_eof_unlocked (port);
      ASSERT_NOT_EOF (byte);

      if (SCM_UNLIKELY ((byte & 0xc0) != 0x80))
	goto invalid_seq;

      CONSUME_PEEKED_BYTE ();
      buf[2] = (scm_t_uint8) byte;
      *len = 3;

      byte = scm_peek_byte_or_eof_unlocked (port);
      ASSERT_NOT_EOF (byte);

      if (SCM_UNLIKELY ((byte & 0xc0) != 0x80))
	goto invalid_seq;

      CONSUME_PEEKED_BYTE ();
      buf[3] = (scm_t_uint8) byte;
      *len = 4;

      *codepoint = ((scm_t_wchar) buf[0] & 0x07) << 18UL
	| ((scm_t_wchar) buf[1] & 0x3f) << 12UL
	| ((scm_t_wchar) buf[2] & 0x3f) << 6UL
	| (buf[3] & 0x3f);
    }
  else
    goto invalid_seq;

  return 0;

 invalid_seq:
  /* Here we could choose the consume the faulty byte when it's not a
     valid starting byte, but it's not a requirement.  What Section 3.9
     of Unicode 6.0.0 mandates, though, is to not consume a byte that
     would otherwise be a valid starting byte.  */

  return EILSEQ;

#undef CONSUME_PEEKED_BYTE
#undef ASSERT_NOT_EOF
}

/* Likewise, read a byte sequence from PORT, passing it through its
   input conversion descriptor.  */
static int
get_iconv_codepoint (SCM port, scm_t_wchar *codepoint,
		     char buf[SCM_MBCHAR_BUF_SIZE], size_t *len)
{
  scm_t_port *pt;
  int err, byte_read;
  size_t bytes_consumed, output_size;
  char *output;
  scm_t_uint8 utf8_buf[SCM_MBCHAR_BUF_SIZE];

  pt = SCM_PTAB_ENTRY (port);

  for (output_size = 0, output = (char *) utf8_buf,
	 bytes_consumed = 0, err = 0;
       err == 0 && output_size == 0
	 && (bytes_consumed == 0 || byte_read != EOF);
       bytes_consumed++)
    {
      char *input;
      size_t input_left, output_left, done;

      byte_read = scm_get_byte_or_eof_unlocked (port);
      if (byte_read == EOF)
	{
	  if (bytes_consumed == 0)
	    {
	      *codepoint = (scm_t_wchar) EOF;
	      *len = 0;
	      return 0;
	    }
	  else
	    continue;
	}

      buf[bytes_consumed] = byte_read;

      input = buf;
      input_left = bytes_consumed + 1;
      output_left = sizeof (utf8_buf);

      done = iconv (pt->input_cd, &input, &input_left,
		    &output, &output_left);
      if (done == (size_t) -1)
	{
	  err = errno;
	  if (err == EINVAL)
	    /* Missing input: keep trying.  */
	    err = 0;
	}
      else
	output_size = sizeof (utf8_buf) - output_left;
    }

  if (SCM_UNLIKELY (output_size == 0))
    /* An unterminated sequence.  */
    err = EILSEQ;
  else if (SCM_LIKELY (err == 0))
    {
      /* Convert the UTF8_BUF sequence to a Unicode code point.  */
      *codepoint = utf8_to_codepoint (utf8_buf, output_size);
      *len = bytes_consumed;
    }

  return err;
}

/* Read a codepoint from PORT and return it in *CODEPOINT.  Fill BUF
   with the byte representation of the codepoint in PORT's encoding, and
   set *LEN to the length in bytes of that representation.  Return 0 on
   success and an errno value on error.  */
static int
get_codepoint (SCM port, scm_t_wchar *codepoint,
	       char buf[SCM_MBCHAR_BUF_SIZE], size_t *len)
{
  int err;
  scm_t_port *pt = SCM_PTAB_ENTRY (port);

  if (pt->input_cd == (iconv_t) -1)
    /* Initialize the conversion descriptors, if needed.  */
    scm_i_set_port_encoding_x (port, pt->encoding);

  /* FIXME: In 2.1, add a flag to determine whether a port is UTF-8.  */
  if (pt->input_cd == (iconv_t) -1)
    err = get_utf8_codepoint (port, codepoint, (scm_t_uint8 *) buf, len);
  else
    err = get_iconv_codepoint (port, codepoint, buf, len);

  if (SCM_LIKELY (err == 0))
    update_port_lf (*codepoint, port);
  else if (pt->ilseq_handler == SCM_ICONVEH_QUESTION_MARK)
    {
      *codepoint = '?';
      err = 0;
      update_port_lf (*codepoint, port);
    }

  return err;
}

/* Read a codepoint from PORT and return it.  */
scm_t_wchar
scm_getc_unlocked (SCM port)
#define FUNC_NAME "scm_getc"
{
  int err;
  size_t len;
  scm_t_wchar codepoint;
  char buf[SCM_MBCHAR_BUF_SIZE];

  err = get_codepoint (port, &codepoint, buf, &len);
  if (SCM_UNLIKELY (err != 0))
    /* At this point PORT should point past the invalid encoding, as per
       R6RS-lib Section 8.2.4.  */
    scm_decoding_error (FUNC_NAME, err, "input decoding error", port);

  return codepoint;
}
#undef FUNC_NAME

scm_t_wchar
scm_getc (SCM port)
{
  scm_i_pthread_mutex_t *lock;
  scm_t_wchar ret;

  scm_c_lock_port (port, &lock);
  ret = scm_getc_unlocked (port);
  if (lock)
    scm_i_pthread_mutex_unlock (lock);
  

  return ret;
}

SCM_DEFINE (scm_read_char, "read-char", 0, 1, 0,
           (SCM port),
	    "Return the next character available from @var{port}, updating\n"
	    "@var{port} to point to the following character.  If no more\n"
	    "characters are available, the end-of-file object is returned.\n"
	    "\n"
	    "When @var{port}'s data cannot be decoded according to its\n"
	    "character encoding, a @code{decoding-error} is raised and\n"
	    "@var{port} points past the erroneous byte sequence.\n")
#define FUNC_NAME s_scm_read_char
{
  scm_t_wchar c;
  if (SCM_UNBNDP (port))
    port = scm_current_input_port ();
  SCM_VALIDATE_OPINPORT (1, port);
  c = scm_getc_unlocked (port);
  if (EOF == c)
    return SCM_EOF_VAL;
  return SCM_MAKE_CHAR (c);
}
#undef FUNC_NAME




/* Pushback.  */

void 
scm_unget_byte_unlocked (int c, SCM port)
#define FUNC_NAME "scm_unget_byte"
{
  scm_t_port *pt = SCM_PTAB_ENTRY (port);

  if (pt->read_buf == pt->putback_buf)
    /* already using the put-back buffer.  */
    {
      /* enlarge putback_buf if necessary.  */
      if (pt->read_end == pt->read_buf + pt->read_buf_size
	  && pt->read_buf == pt->read_pos)
	{
	  size_t new_size = pt->read_buf_size * 2;
	  unsigned char *tmp = (unsigned char *)
	    scm_gc_realloc (pt->putback_buf, pt->read_buf_size, new_size,
			    "putback buffer");

	  pt->read_pos = pt->read_buf = pt->putback_buf = tmp;
	  pt->read_end = pt->read_buf + pt->read_buf_size;
	  pt->read_buf_size = pt->putback_buf_size = new_size;
	}

      /* shift any existing bytes to buffer + 1.  */
      if (pt->read_pos == pt->read_end)
	pt->read_end = pt->read_buf + 1;
      else if (pt->read_pos != pt->read_buf + 1)
	{
	  int count = pt->read_end - pt->read_pos;

	  memmove (pt->read_buf + 1, pt->read_pos, count);
	  pt->read_end = pt->read_buf + 1 + count;
	}

      pt->read_pos = pt->read_buf;
    }
  else
    /* switch to the put-back buffer.  */
    {
      if (pt->putback_buf == NULL)
	{
	  pt->putback_buf
	    = (unsigned char *) scm_gc_malloc_pointerless
	    (SCM_INITIAL_PUTBACK_BUF_SIZE, "putback buffer");
	  pt->putback_buf_size = SCM_INITIAL_PUTBACK_BUF_SIZE;
	}

      pt->saved_read_buf = pt->read_buf;
      pt->saved_read_pos = pt->read_pos;
      pt->saved_read_end = pt->read_end;
      pt->saved_read_buf_size = pt->read_buf_size;

      pt->read_pos = pt->read_buf = pt->putback_buf;
      pt->read_end = pt->read_buf + 1;
      pt->read_buf_size = pt->putback_buf_size;
    }

  *pt->read_buf = c;

  if (pt->rw_random)
    pt->rw_active = SCM_PORT_READ;
}
#undef FUNC_NAME

void 
scm_unget_byte (int c, SCM port)
{
  scm_i_pthread_mutex_t *lock;
  scm_c_lock_port (port, &lock);
  scm_unget_byte_unlocked (c, port);
  if (lock)
    scm_i_pthread_mutex_unlock (lock);
  
}

void
scm_ungetc_unlocked (scm_t_wchar c, SCM port)
#define FUNC_NAME "scm_ungetc"
{
  scm_t_port *pt = SCM_PTAB_ENTRY (port);
  char *result;
  char result_buf[10];
  const char *encoding;
  size_t len;
  int i;

  if (pt->encoding != NULL)
    encoding = pt->encoding;
  else
    encoding = "ISO-8859-1";

  len = sizeof (result_buf);
  result = u32_conv_to_encoding (encoding,
				 (enum iconv_ilseq_handler) pt->ilseq_handler,
				 (uint32_t *) &c, 1, NULL,
				 result_buf, &len);

  if (SCM_UNLIKELY (result == NULL || len == 0))
    scm_encoding_error (FUNC_NAME, errno,
			"conversion to port encoding failed",
			SCM_BOOL_F, SCM_MAKE_CHAR (c));

  for (i = len - 1; i >= 0; i--)
    scm_unget_byte_unlocked (result[i], port);

  if (SCM_UNLIKELY (result != result_buf))
    free (result);

  if (c == '\n')
    {
      /* What should col be in this case?
       * We'll leave it at -1.
       */
      SCM_LINUM (port) -= 1;
    }
  else
    SCM_COL(port) -= 1;
}
#undef FUNC_NAME

void 
scm_ungetc (scm_t_wchar c, SCM port)
{
  scm_i_pthread_mutex_t *lock;
  scm_c_lock_port (port, &lock);
  scm_ungetc_unlocked (c, port);
  if (lock)
    scm_i_pthread_mutex_unlock (lock);
  
}

void 
scm_ungets_unlocked (const char *s, int n, SCM port)
{
  /* This is simple minded and inefficient, but unreading strings is
   * probably not a common operation, and remember that line and
   * column numbers have to be handled...
   *
   * Please feel free to write an optimized version!
   */
  while (n--)
    scm_ungetc_unlocked (s[n], port);
}

void
scm_ungets (const char *s, int n, SCM port)
{
  scm_i_pthread_mutex_t *lock;
  scm_c_lock_port (port, &lock);
  scm_ungets_unlocked (s, n, port);
  if (lock)
    scm_i_pthread_mutex_unlock (lock);
  
}

SCM_DEFINE (scm_peek_char, "peek-char", 0, 1, 0,
           (SCM port),
	    "Return the next character available from @var{port},\n"
	    "@emph{without} updating @var{port} to point to the following\n"
	    "character.  If no more characters are available, the\n"
	    "end-of-file object is returned.\n"
	    "\n"
	    "The value returned by\n"
	    "a call to @code{peek-char} is the same as the value that would\n"
	    "have been returned by a call to @code{read-char} on the same\n"
	    "port.  The only difference is that the very next call to\n"
	    "@code{read-char} or @code{peek-char} on that @var{port} will\n"
	    "return the value returned by the preceding call to\n"
	    "@code{peek-char}.  In particular, a call to @code{peek-char} on\n"
	    "an interactive port will hang waiting for input whenever a call\n"
	    "to @code{read-char} would have hung.\n"
	    "\n"
	    "As for @code{read-char}, a @code{decoding-error} may be raised\n"
	    "if such a situation occurs.  However, unlike with @code{read-char},\n"
	    "@var{port} still points at the beginning of the erroneous byte\n"
	    "sequence when the error is raised.\n")
#define FUNC_NAME s_scm_peek_char
{
  int err;
  SCM result;
  scm_t_wchar c;
  char bytes[SCM_MBCHAR_BUF_SIZE];
  long column, line, i;
  size_t len;

  if (SCM_UNBNDP (port))
    port = scm_current_input_port ();
  SCM_VALIDATE_OPINPORT (1, port);

  column = SCM_COL (port);
  line = SCM_LINUM (port);

  err = get_codepoint (port, &c, bytes, &len);

  for (i = len - 1; i >= 0; i--)
    scm_unget_byte_unlocked (bytes[i], port);

  SCM_COL (port) = column;
  SCM_LINUM (port) = line;

  if (SCM_UNLIKELY (err != 0))
    {
      scm_decoding_error (FUNC_NAME, err, "input decoding error", port);

      /* Shouldn't happen since `catch' always aborts to prompt.  */
      result = SCM_BOOL_F;
    }
  else if (c == EOF)
    result = SCM_EOF_VAL;
  else
    result = SCM_MAKE_CHAR (c);

  return result;
}
#undef FUNC_NAME

SCM_DEFINE (scm_unread_char, "unread-char", 1, 1, 0,
            (SCM cobj, SCM port),
	    "Place character @var{cobj} in @var{port} so that it will be\n"
	    "read by the next read operation.  If called multiple times, the\n"
	    "unread characters will be read again in last-in first-out\n"
	    "order.  If @var{port} is not supplied, the current input port\n"
	    "is used.")
#define FUNC_NAME s_scm_unread_char
{
  int c;

  SCM_VALIDATE_CHAR (1, cobj);
  if (SCM_UNBNDP (port))
    port = scm_current_input_port ();
  SCM_VALIDATE_OPINPORT (2, port);

  c = SCM_CHAR (cobj);

  scm_ungetc_unlocked (c, port);
  return cobj;
}
#undef FUNC_NAME

SCM_DEFINE (scm_unread_string, "unread-string", 2, 0, 0,
            (SCM str, SCM port),
	    "Place the string @var{str} in @var{port} so that its characters will be\n"
	    "read in subsequent read operations.  If called multiple times, the\n"
	    "unread characters will be read again in last-in first-out order.  If\n"
	    "@var{port} is not supplied, the current-input-port is used.")
#define FUNC_NAME s_scm_unread_string
{
  int n;
  SCM_VALIDATE_STRING (1, str);
  if (SCM_UNBNDP (port))
    port = scm_current_input_port ();
  SCM_VALIDATE_OPINPORT (2, port);

  n = scm_i_string_length (str);

  while (n--)
    scm_ungetc_unlocked (scm_i_string_ref (str, n), port);
  
  return str;
}
#undef FUNC_NAME

<<<<<<< HEAD
=======
SCM_DEFINE (scm_seek, "seek", 3, 0, 0,
            (SCM fd_port, SCM offset, SCM whence),
	    "Sets the current position of @var{fd_port} to the integer\n"
	    "@var{offset}, which is interpreted according to the value of\n"
	    "@var{whence}.\n"
	    "\n"
	    "One of the following variables should be supplied for\n"
	    "@var{whence}:\n"
	    "@defvar SEEK_SET\n"
	    "Seek from the beginning of the file.\n"
	    "@end defvar\n"
	    "@defvar SEEK_CUR\n"
	    "Seek from the current position.\n"
	    "@end defvar\n"
	    "@defvar SEEK_END\n"
	    "Seek from the end of the file.\n"
	    "@end defvar\n"
	    "If @var{fd_port} is a file descriptor, the underlying system\n"
	    "call is @code{lseek}.  @var{port} may be a string port.\n"
	    "\n"
	    "The value returned is the new position in the file.  This means\n"
	    "that the current position of a port can be obtained using:\n"
	    "@lisp\n"
	    "(seek port 0 SEEK_CUR)\n"
	    "@end lisp")
#define FUNC_NAME s_scm_seek
{
  int how;

  fd_port = SCM_COERCE_OUTPORT (fd_port);

  how = scm_to_int (whence);
  if (how != SEEK_SET && how != SEEK_CUR && how != SEEK_END)
    SCM_OUT_OF_RANGE (3, whence);

  if (SCM_OPPORTP (fd_port))
    {
      scm_t_ptob_descriptor *ptob = scm_ptobs + SCM_PTOBNUM (fd_port);
      off_t_or_off64_t off = scm_to_off_t_or_off64_t (offset);
      off_t_or_off64_t rv;
>>>>>>> 817307cc



/* Manipulating the buffers.  */

/* This routine does not take any locks, as it is usually called as part
   of a port implementation.  */
void
scm_port_non_buffer (scm_t_port *pt)
{
  pt->read_pos = pt->read_buf = pt->read_end = &pt->shortbuf;
  pt->write_buf = pt->write_pos = &pt->shortbuf;
  pt->read_buf_size = pt->write_buf_size = 1;
  pt->write_end = pt->write_buf + pt->write_buf_size;
}

<<<<<<< HEAD
/* this should only be called when the read buffer is empty.  it
   tries to refill the read buffer.  it returns the first char from
   the port, which is either EOF or *(pt->read_pos).  */
int
scm_fill_input_unlocked (SCM port)
=======
SCM_DEFINE (scm_truncate_file, "truncate-file", 1, 1, 0,
            (SCM object, SCM length),
	    "Truncate file @var{object} to @var{length} bytes.  @var{object}\n"
	    "can be a filename string, a port object, or an integer file\n"
	    "descriptor.\n"
	    "The return value is unspecified.\n"
	    "\n"
	    "For a port or file descriptor @var{length} can be omitted, in\n"
	    "which case the file is truncated at the current position (per\n"
	    "@code{ftell} above).\n"
	    "\n"
	    "On most systems a file can be extended by giving a length\n"
	    "greater than the current size, but this is not mandatory in the\n"
	    "POSIX standard.")
#define FUNC_NAME s_scm_truncate_file
>>>>>>> 817307cc
{
  scm_t_port *pt = SCM_PTAB_ENTRY (port);

  assert (pt->read_pos == pt->read_end);

  if (pt->read_buf == pt->putback_buf)
    {
      /* finished reading put-back chars.  */
      pt->read_buf = pt->saved_read_buf;
      pt->read_pos = pt->saved_read_pos;
      pt->read_end = pt->saved_read_end;
      pt->read_buf_size = pt->saved_read_buf_size;
      if (pt->read_pos < pt->read_end)
	return *(pt->read_pos);
    }
  return SCM_PORT_DESCRIPTOR (port)->fill_input (port);
}

int
scm_fill_input (SCM port)
{
  scm_i_pthread_mutex_t *lock;
  int ret;
  
  scm_c_lock_port (port, &lock);
  ret = scm_fill_input_unlocked (port);
  if (lock)
    scm_i_pthread_mutex_unlock (lock);
  

  return ret;
}

/* move up to read_len chars from port's putback and/or read buffers
   into memory starting at dest.  returns the number of chars moved.  */
size_t
scm_take_from_input_buffers (SCM port, char *dest, size_t read_len)
{
  scm_t_port *pt = SCM_PTAB_ENTRY (port);
  size_t chars_read = 0;
  size_t from_buf = min (pt->read_end - pt->read_pos, read_len);

  if (from_buf > 0)
    {
      memcpy (dest, pt->read_pos, from_buf);
      pt->read_pos += from_buf;
      chars_read += from_buf;
      read_len -= from_buf;
      dest += from_buf;
    }

  /* if putback was active, try the real input buffer too.  */
  if (pt->read_buf == pt->putback_buf)
    {
      from_buf = min (pt->saved_read_end - pt->saved_read_pos, read_len);
      if (from_buf > 0)
	{
	  memcpy (dest, pt->saved_read_pos, from_buf);
	  pt->saved_read_pos += from_buf;
	  chars_read += from_buf;
	}
    }
  return chars_read;
}

/* Clear a port's read buffers, returning the contents.  */
SCM_DEFINE (scm_drain_input, "drain-input", 1, 0, 0, 
            (SCM port),
	    "This procedure clears a port's input buffers, similar\n"
	    "to the way that force-output clears the output buffer.  The\n"
	    "contents of the buffers are returned as a single string, e.g.,\n"
	    "\n"
	    "@lisp\n"
	    "(define p (open-input-file ...))\n"
	    "(drain-input p) => empty string, nothing buffered yet.\n"
	    "(unread-char (read-char p) p)\n"
	    "(drain-input p) => initial chars from p, up to the buffer size.\n"
	    "@end lisp\n\n"
	    "Draining the buffers may be useful for cleanly finishing\n"
	    "buffered I/O so that the file descriptor can be used directly\n"
	    "for further input.")
#define FUNC_NAME s_scm_drain_input
{
  SCM result;
  char *data;
  scm_t_port *pt;
  long count;

  SCM_VALIDATE_OPINPORT (1, port);
  pt = SCM_PTAB_ENTRY (port);

  count = pt->read_end - pt->read_pos;
  if (pt->read_buf == pt->putback_buf)
    count += pt->saved_read_end - pt->saved_read_pos;

  if (count)
    {
      result = scm_i_make_string (count, &data, 0);
      scm_take_from_input_buffers (port, data, count);
    }
  else
    result = scm_nullstr;
  
  return result;
}
#undef FUNC_NAME

void
scm_end_input_unlocked (SCM port)
{
  long offset;
  scm_t_port *pt = SCM_PTAB_ENTRY (port);

  if (pt->read_buf == pt->putback_buf)
    {
      offset = pt->read_end - pt->read_pos;
      pt->read_buf = pt->saved_read_buf;
      pt->read_pos = pt->saved_read_pos;
      pt->read_end = pt->saved_read_end;
      pt->read_buf_size = pt->saved_read_buf_size;
    }
  else
    offset = 0;

  SCM_PORT_DESCRIPTOR (port)->end_input (port, offset);
}

void
scm_end_input (SCM port)
{
  scm_i_pthread_mutex_t *lock;
  scm_c_lock_port (port, &lock);
  scm_end_input_unlocked (port);
  if (lock)
    scm_i_pthread_mutex_unlock (lock);
  
}

SCM_DEFINE (scm_force_output, "force-output", 0, 1, 0,
           (SCM port),
	    "Flush the specified output port, or the current output port if @var{port}\n"
	    "is omitted.  The current output buffer contents are passed to the\n"
	    "underlying port implementation (e.g., in the case of fports, the\n"
	    "data will be written to the file and the output buffer will be cleared.)\n"
	    "It has no effect on an unbuffered port.\n\n"
	    "The return value is unspecified.")
#define FUNC_NAME s_scm_force_output
{
  if (SCM_UNBNDP (port))
    port = scm_current_output_port ();
  else
    {
      port = SCM_COERCE_OUTPORT (port);
      SCM_VALIDATE_OPOUTPORT (1, port);
    }
  scm_flush_unlocked (port);
  return SCM_UNSPECIFIED;
}
#undef FUNC_NAME

void
scm_flush_unlocked (SCM port)
{
  SCM_PORT_DESCRIPTOR (port)->flush (port);
}

void
scm_flush (SCM port)
{
  scm_i_pthread_mutex_t *lock;
  scm_c_lock_port (port, &lock);
  scm_flush_unlocked (port);
  if (lock)
    scm_i_pthread_mutex_unlock (lock);
  
}




/* Output.  */

void
scm_putc (char c, SCM port)
{
  scm_i_pthread_mutex_t *lock;
  scm_c_lock_port (port, &lock);
  scm_putc_unlocked (c, port);
  if (lock)
    scm_i_pthread_mutex_unlock (lock);
  
}

void
scm_puts (const char *s, SCM port)
{
  scm_i_pthread_mutex_t *lock;
  scm_c_lock_port (port, &lock);
  scm_puts_unlocked (s, port);
  if (lock)
    scm_i_pthread_mutex_unlock (lock);
  
}
  
/* scm_c_write
 *
 * Used by an application to write arbitrary number of bytes to an SCM
 * port.  Similar semantics as libc write.  However, unlike libc
 * write, scm_c_write writes the requested number of bytes and has no
 * return value.
 *
 * Warning: Doesn't update port line and column counts!
 */
void
scm_c_write_unlocked (SCM port, const void *ptr, size_t size)
#define FUNC_NAME "scm_c_write"
{
  scm_t_port *pt;
  scm_t_ptob_descriptor *ptob;

  SCM_VALIDATE_OPOUTPORT (1, port);

  pt = SCM_PTAB_ENTRY (port);
  ptob = SCM_PORT_DESCRIPTOR (port);

  if (pt->rw_active == SCM_PORT_READ)
    scm_end_input_unlocked (port);

  ptob->write (port, ptr, size);

  if (pt->rw_random)
    pt->rw_active = SCM_PORT_WRITE;
}
#undef FUNC_NAME

void
scm_c_write (SCM port, const void *ptr, size_t size)
{
  scm_i_pthread_mutex_t *lock;
  scm_c_lock_port (port, &lock);
  scm_c_write_unlocked (port, ptr, size);
  if (lock)
    scm_i_pthread_mutex_unlock (lock);
  
}

/* scm_lfwrite
 *
 * This function differs from scm_c_write; it updates port line and
 * column. */
void
scm_lfwrite_unlocked (const char *ptr, size_t size, SCM port)
{
  scm_t_port *pt = SCM_PTAB_ENTRY (port);
  scm_t_ptob_descriptor *ptob = SCM_PORT_DESCRIPTOR (port);

  if (pt->rw_active == SCM_PORT_READ)
    scm_end_input_unlocked (port);

  ptob->write (port, ptr, size);

  for (; size; ptr++, size--)
    update_port_lf ((scm_t_wchar) (unsigned char) *ptr, port);

  if (pt->rw_random)
    pt->rw_active = SCM_PORT_WRITE;
}

void
scm_lfwrite (const char *ptr, size_t size, SCM port)
{
  scm_i_pthread_mutex_t *lock;
  scm_c_lock_port (port, &lock);
  scm_lfwrite_unlocked (ptr, size, port);
  if (lock)
    scm_i_pthread_mutex_unlock (lock);
  
}

/* Write STR to PORT from START inclusive to END exclusive.  */
void
scm_lfwrite_substr (SCM str, size_t start, size_t end, SCM port)
{
  scm_t_port *pt = SCM_PTAB_ENTRY (port);

  if (pt->rw_active == SCM_PORT_READ)
    scm_end_input_unlocked (port);

  if (end == (size_t) -1)
    end = scm_i_string_length (str);

  scm_display (scm_c_substring (str, start, end), port);

  if (pt->rw_random)
    pt->rw_active = SCM_PORT_WRITE;
}




/* Querying and setting positions, and character availability.  */

SCM_DEFINE (scm_char_ready_p, "char-ready?", 0, 1, 0, 
	    (SCM port),
	    "Return @code{#t} if a character is ready on input @var{port}\n"
	    "and return @code{#f} otherwise.  If @code{char-ready?} returns\n"
	    "@code{#t} then the next @code{read-char} operation on\n"
	    "@var{port} is guaranteed not to hang.  If @var{port} is a file\n"
	    "port at end of file then @code{char-ready?} returns @code{#t}.\n"
	    "\n"
	    "@code{char-ready?} exists to make it possible for a\n"
	    "program to accept characters from interactive ports without\n"
	    "getting stuck waiting for input.  Any input editors associated\n"
	    "with such ports must make sure that characters whose existence\n"
	    "has been asserted by @code{char-ready?} cannot be rubbed out.\n"
	    "If @code{char-ready?} were to return @code{#f} at end of file,\n"
	    "a port at end of file would be indistinguishable from an\n"
	    "interactive port that has no ready characters.")
#define FUNC_NAME s_scm_char_ready_p
{
  scm_t_port *pt;

  if (SCM_UNBNDP (port))
    port = scm_current_input_port ();
  /* It's possible to close the current input port, so validate even in
     this case. */
  SCM_VALIDATE_OPINPORT (1, port);

  pt = SCM_PTAB_ENTRY (port);

  /* if the current read buffer is filled, or the
     last pushed-back char has been read and the saved buffer is
     filled, result is true.  */
  if (pt->read_pos < pt->read_end 
      || (pt->read_buf == pt->putback_buf
	  && pt->saved_read_pos < pt->saved_read_end))
    return SCM_BOOL_T;
  else
    {
      scm_t_ptob_descriptor *ptob = SCM_PORT_DESCRIPTOR (port);
      
      if (ptob->input_waiting)
	return scm_from_bool(ptob->input_waiting (port));
      else
	return SCM_BOOL_T;
    }
}
#undef FUNC_NAME

SCM_DEFINE (scm_seek, "seek", 3, 0, 0,
            (SCM fd_port, SCM offset, SCM whence),
	    "Sets the current position of @var{fd/port} to the integer\n"
	    "@var{offset}, which is interpreted according to the value of\n"
	    "@var{whence}.\n"
	    "\n"
	    "One of the following variables should be supplied for\n"
	    "@var{whence}:\n"
	    "@defvar SEEK_SET\n"
	    "Seek from the beginning of the file.\n"
	    "@end defvar\n"
	    "@defvar SEEK_CUR\n"
	    "Seek from the current position.\n"
	    "@end defvar\n"
	    "@defvar SEEK_END\n"
	    "Seek from the end of the file.\n"
	    "@end defvar\n"
	    "If @var{fd/port} is a file descriptor, the underlying system\n"
	    "call is @code{lseek}.  @var{port} may be a string port.\n"
	    "\n"
	    "The value returned is the new position in the file.  This means\n"
	    "that the current position of a port can be obtained using:\n"
	    "@lisp\n"
	    "(seek port 0 SEEK_CUR)\n"
	    "@end lisp")
#define FUNC_NAME s_scm_seek
{
  int how;

  fd_port = SCM_COERCE_OUTPORT (fd_port);

  how = scm_to_int (whence);
  if (how != SEEK_SET && how != SEEK_CUR && how != SEEK_END)
    SCM_OUT_OF_RANGE (3, whence);

  if (SCM_OPPORTP (fd_port))
    {
      scm_t_ptob_descriptor *ptob = SCM_PORT_DESCRIPTOR (fd_port);
      off_t_or_off64_t off = scm_to_off_t_or_off64_t (offset);
      off_t_or_off64_t rv;

      if (!ptob->seek)
	SCM_MISC_ERROR ("port is not seekable", 
                        scm_cons (fd_port, SCM_EOL));
      else
	rv = ptob->seek (fd_port, off, how);
      return scm_from_off_t_or_off64_t (rv);
    }
  else /* file descriptor?.  */
    {
      off_t_or_off64_t off = scm_to_off_t_or_off64_t (offset);
      off_t_or_off64_t rv;
      rv = lseek_or_lseek64 (scm_to_int (fd_port), off, how);
      if (rv == -1)
	SCM_SYSERROR;
      return scm_from_off_t_or_off64_t (rv);
    }
}
#undef FUNC_NAME

#ifndef O_BINARY
#define O_BINARY 0
#endif

/* Mingw has ftruncate(), perhaps implemented above using chsize, but
   doesn't have the filename version truncate(), hence this code.  */
#if HAVE_FTRUNCATE && ! HAVE_TRUNCATE
static int
truncate (const char *file, off_t length)
{
  int ret, fdes;

  fdes = open (file, O_BINARY | O_WRONLY);
  if (fdes == -1)
    return -1;

  ret = ftruncate (fdes, length);
  if (ret == -1)
    {
      int save_errno = errno;
      close (fdes);
      errno = save_errno;
      return -1;
    }

  return close (fdes);
}
#endif /* HAVE_FTRUNCATE && ! HAVE_TRUNCATE */

SCM_DEFINE (scm_truncate_file, "truncate-file", 1, 1, 0,
            (SCM object, SCM length),
	    "Truncate @var{file} to @var{length} bytes.  @var{file} can be a\n"
	    "filename string, a port object, or an integer file descriptor.\n"
	    "The return value is unspecified.\n"
	    "\n"
	    "For a port or file descriptor @var{length} can be omitted, in\n"
	    "which case the file is truncated at the current position (per\n"
	    "@code{ftell} above).\n"
	    "\n"
	    "On most systems a file can be extended by giving a length\n"
	    "greater than the current size, but this is not mandatory in the\n"
	    "POSIX standard.")
#define FUNC_NAME s_scm_truncate_file
{
  int rv;

  /* "object" can be a port, fdes or filename.

     Negative "length" makes no sense, but it's left to truncate() or
     ftruncate() to give back an error for that (normally EINVAL).
     */

  if (SCM_UNBNDP (length))
    {
      /* must supply length if object is a filename.  */
      if (scm_is_string (object))
        SCM_MISC_ERROR("must supply length if OBJECT is a filename", SCM_EOL);
      
      length = scm_seek (object, SCM_INUM0, scm_from_int (SEEK_CUR));
    }

  object = SCM_COERCE_OUTPORT (object);
  if (scm_is_integer (object))
    {
      off_t_or_off64_t c_length = scm_to_off_t_or_off64_t (length);
      SCM_SYSCALL (rv = ftruncate_or_ftruncate64 (scm_to_int (object),
                                                  c_length));
    }
  else if (SCM_OPOUTPORTP (object))
    {
      off_t_or_off64_t c_length = scm_to_off_t_or_off64_t (length);
      scm_t_port *pt = SCM_PTAB_ENTRY (object);
      scm_t_ptob_descriptor *ptob = SCM_PORT_DESCRIPTOR (object);
      
      if (!ptob->truncate)
	SCM_MISC_ERROR ("port is not truncatable", SCM_EOL);
      if (pt->rw_active == SCM_PORT_READ)
	scm_end_input_unlocked (object);
      else if (pt->rw_active == SCM_PORT_WRITE)
	ptob->flush (object);
      
      ptob->truncate (object, c_length);
      rv = 0;
    }
  else
    {
      off_t_or_off64_t c_length = scm_to_off_t_or_off64_t (length);
      char *str = scm_to_locale_string (object);
      int eno;
      SCM_SYSCALL (rv = truncate_or_truncate64 (str, c_length));
      eno = errno;
      free (str);
      errno = eno;
    }
  if (rv == -1)
    SCM_SYSERROR;
  return SCM_UNSPECIFIED;
}
#undef FUNC_NAME

SCM_DEFINE (scm_port_line, "port-line", 1, 0, 0,
            (SCM port),
	    "Return the current line number for @var{port}.\n"
	    "\n"
	    "The first line of a file is 0.  But you might want to add 1\n"
	    "when printing line numbers, since starting from 1 is\n"
	    "traditional in error messages, and likely to be more natural to\n"
	    "non-programmers.")
#define FUNC_NAME s_scm_port_line
{
  port = SCM_COERCE_OUTPORT (port);
  SCM_VALIDATE_OPENPORT (1, port);
  return scm_from_long (SCM_LINUM (port));
}
#undef FUNC_NAME

SCM_DEFINE (scm_set_port_line_x, "set-port-line!", 2, 0, 0,
            (SCM port, SCM line),
	    "Set the current line number for @var{port} to @var{line}.  The\n"
	    "first line of a file is 0.")
#define FUNC_NAME s_scm_set_port_line_x
{
  port = SCM_COERCE_OUTPORT (port);
  SCM_VALIDATE_OPENPORT (1, port);
  SCM_PTAB_ENTRY (port)->line_number = scm_to_long (line);
  return SCM_UNSPECIFIED;
}
#undef FUNC_NAME

SCM_DEFINE (scm_port_column, "port-column", 1, 0, 0,
            (SCM port),
	    "Return the current column number of @var{port}.\n"
	    "If the number is\n"
	    "unknown, the result is #f.  Otherwise, the result is a 0-origin integer\n"
	    "- i.e. the first character of the first line is line 0, column 0.\n"
	    "(However, when you display a file position, for example in an error\n"
	    "message, we recommend you add 1 to get 1-origin integers.  This is\n"
	    "because lines and column numbers traditionally start with 1, and that is\n"
	    "what non-programmers will find most natural.)")
#define FUNC_NAME s_scm_port_column
{
  port = SCM_COERCE_OUTPORT (port);
  SCM_VALIDATE_OPENPORT (1, port);
  return scm_from_int (SCM_COL (port));
}
#undef FUNC_NAME

SCM_DEFINE (scm_set_port_column_x, "set-port-column!", 2, 0, 0,
            (SCM port, SCM column),
	    "Set the current column of @var{port}.  Before reading the first\n"
	    "character on a line the column should be 0.")
#define FUNC_NAME s_scm_set_port_column_x
{
  port = SCM_COERCE_OUTPORT (port);
  SCM_VALIDATE_OPENPORT (1, port);
  SCM_PTAB_ENTRY (port)->column_number = scm_to_int (column);
  return SCM_UNSPECIFIED;
}
#undef FUNC_NAME

SCM_DEFINE (scm_port_filename, "port-filename", 1, 0, 0,
            (SCM port),
	    "Return the filename associated with @var{port}, or @code{#f}\n"
	    "if no filename is associated with the port.")
#define FUNC_NAME s_scm_port_filename
{
  port = SCM_COERCE_OUTPORT (port);
  SCM_VALIDATE_OPENPORT (1, port);
  return SCM_FILENAME (port);
}
#undef FUNC_NAME

SCM_DEFINE (scm_set_port_filename_x, "set-port-filename!", 2, 0, 0,
            (SCM port, SCM filename),
	    "Change the filename associated with @var{port}, using the current input\n"
	    "port if none is specified.  Note that this does not change the port's\n"
	    "source of data, but only the value that is returned by\n"
	    "@code{port-filename} and reported in diagnostic output.")
#define FUNC_NAME s_scm_set_port_filename_x
{
  port = SCM_COERCE_OUTPORT (port);
  SCM_VALIDATE_OPENPORT (1, port);
  /* We allow the user to set the filename to whatever he likes.  */
  SCM_SET_FILENAME (port, filename);
  return SCM_UNSPECIFIED;
}
#undef FUNC_NAME




/* Implementation helpers for port printing functions.  */

void
scm_print_port_mode (SCM exp, SCM port)
{
  scm_puts_unlocked (SCM_CLOSEDP (exp)
	    ? "closed: "
	    : (SCM_RDNG & SCM_CELL_WORD_0 (exp)
	       ? (SCM_WRTNG & SCM_CELL_WORD_0 (exp)
		  ? "input-output: "
		  : "input: ")
	       : (SCM_WRTNG & SCM_CELL_WORD_0 (exp)
		  ? "output: "
		  : "bogus: ")),
	    port);
}

int
scm_port_print (SCM exp, SCM port, scm_print_state *pstate SCM_UNUSED)
{
  char *type = SCM_PTOBNAME (SCM_PTOBNUM (exp));
  if (!type)
    type = "port";
  scm_puts_unlocked ("#<", port);
  scm_print_port_mode (exp, port);
  scm_puts_unlocked (type, port);
  scm_putc_unlocked (' ', port);
  scm_uintprint (SCM_CELL_WORD_1 (exp), 16, port);
  scm_putc_unlocked ('>', port);
  return 1;
}




/* Iterating over all ports.  */

struct for_each_data 
{
  void (*proc) (void *data, SCM p);
  void *data;
};

static SCM
for_each_trampoline (void *data, SCM port, SCM result)
{
  struct for_each_data *d = data;
  
  d->proc (d->data, port);

  return result;
}

void
scm_c_port_for_each (void (*proc)(void *data, SCM p), void *data)
{
  struct for_each_data d;
  
  d.proc = proc;
  d.data = data;

  scm_c_weak_set_fold (for_each_trampoline, &d, SCM_EOL,
                       scm_i_port_weak_set);
}

static void
scm_for_each_trampoline (void *data, SCM port)
{
  scm_call_1 (SCM_PACK_POINTER (data), port);
}

SCM_DEFINE (scm_port_for_each, "port-for-each", 1, 0, 0,
	    (SCM proc),
	    "Apply @var{proc} to each port in the Guile port table\n"
	    "in turn.  The return value is unspecified.  More specifically,\n"
	    "@var{proc} is applied exactly once to every port that exists\n"
	    "in the system at the time @var{port-for-each} is invoked.\n"
	    "Changes to the port table while @var{port-for-each} is running\n"
	    "have no effect as far as @var{port-for-each} is concerned.") 
#define FUNC_NAME s_scm_port_for_each
{
  SCM_VALIDATE_PROC (1, proc);

  scm_c_port_for_each (scm_for_each_trampoline, SCM_UNPACK_POINTER (proc));
  
  return SCM_UNSPECIFIED;
}
#undef FUNC_NAME

static void
flush_output_port (void *closure, SCM port)
{
  if (SCM_OPOUTPORTP (port))
    scm_flush_unlocked (port);
}

SCM_DEFINE (scm_flush_all_ports, "flush-all-ports", 0, 0, 0,
            (),
	    "Equivalent to calling @code{force-output} on\n"
	    "all open output ports.  The return value is unspecified.")
#define FUNC_NAME s_scm_flush_all_ports
{
  scm_c_port_for_each (&flush_output_port, NULL);
  return SCM_UNSPECIFIED;
}
#undef FUNC_NAME




/* Void ports.   */

scm_t_bits scm_tc16_void_port = 0;

static int fill_input_void_port (SCM port SCM_UNUSED)
{
  return EOF;
}

static void
write_void_port (SCM port SCM_UNUSED,
		 const void *data SCM_UNUSED,
		 size_t size SCM_UNUSED)
{
}

static SCM
scm_i_void_port (long mode_bits)
{
  SCM ret;

  ret = scm_c_make_port (scm_tc16_void_port, mode_bits, 0);

  scm_port_non_buffer (SCM_PTAB_ENTRY (ret));
  
  return ret;
}

SCM
scm_void_port (char *mode_str)
{
  return scm_i_void_port (scm_mode_bits (mode_str));
}

SCM_DEFINE (scm_sys_make_void_port, "%make-void-port", 1, 0, 0,
            (SCM mode),
	    "Create and return a new void port.  A void port acts like\n"
	    "@file{/dev/null}.  The @var{mode} argument\n"
	    "specifies the input/output modes for this port: see the\n"
	    "documentation for @code{open-file} in @ref{File Ports}.")
#define FUNC_NAME s_scm_sys_make_void_port
{
  return scm_i_void_port (scm_i_mode_bits (mode));
}
#undef FUNC_NAME




/* Initialization.  */

void
scm_init_ports ()
{
  /* lseek() symbols.  */
  scm_c_define ("SEEK_SET", scm_from_int (SEEK_SET));
  scm_c_define ("SEEK_CUR", scm_from_int (SEEK_CUR));
  scm_c_define ("SEEK_END", scm_from_int (SEEK_END));

  scm_tc16_void_port = scm_make_port_type ("void", fill_input_void_port, 
					   write_void_port);

  cur_inport_fluid = scm_make_fluid ();
  cur_outport_fluid = scm_make_fluid ();
  cur_errport_fluid = scm_make_fluid ();
  cur_loadport_fluid = scm_make_fluid ();

  scm_i_port_weak_set = scm_c_make_weak_set (31);

#include "libguile/ports.x"

  /* Use Latin-1 as the default port encoding.  */
  SCM_VARIABLE_SET (default_port_encoding_var,
                    scm_make_fluid_with_default (SCM_BOOL_F));
  scm_port_encoding_init = 1;

  SCM_VARIABLE_SET (scm_conversion_strategy,
                    scm_make_fluid_with_default
                    (scm_from_int ((int) SCM_FAILED_CONVERSION_QUESTION_MARK)));
  scm_conversion_strategy_init = 1;
  
  /* These bindings are used when boot-9 turns `current-input-port' et
     al into parameters.  They are then removed from the guile module.  */
  scm_c_define ("%current-input-port-fluid", cur_inport_fluid);
  scm_c_define ("%current-output-port-fluid", cur_outport_fluid);
  scm_c_define ("%current-error-port-fluid", cur_errport_fluid);
}

/*
  Local Variables:
  c-file-style: "gnu"
  End:
*/<|MERGE_RESOLUTION|>--- conflicted
+++ resolved
@@ -862,20 +862,8 @@
     }
 }
 
-<<<<<<< HEAD
 void
 scm_i_set_port_encoding_x (SCM port, const char *encoding)
-=======
-SCM_DEFINE (scm_port_for_each, "port-for-each", 1, 0, 0,
-	    (SCM proc),
-	    "Apply @var{proc} to each port in the Guile port table\n"
-	    "in turn.  The return value is unspecified.  More specifically,\n"
-	    "@var{proc} is applied exactly once to every port that exists\n"
-	    "in the system at the time @code{port-for-each} is invoked.\n"
-	    "Changes to the port table while @code{port-for-each} is running\n"
-	    "have no effect as far as @code{port-for-each} is concerned.") 
-#define FUNC_NAME s_scm_port_for_each
->>>>>>> 817307cc
 {
   scm_t_port *pt;
   iconv_t new_input_cd, new_output_cd;
@@ -2061,8 +2049,379 @@
 }
 #undef FUNC_NAME
 
-<<<<<<< HEAD
-=======
+
++
+
+/* Manipulating the buffers.  */
+
+/* This routine does not take any locks, as it is usually called as part
+   of a port implementation.  */
+void
+scm_port_non_buffer (scm_t_port *pt)
+{
+  pt->read_pos = pt->read_buf = pt->read_end = &pt->shortbuf;
+  pt->write_buf = pt->write_pos = &pt->shortbuf;
+  pt->read_buf_size = pt->write_buf_size = 1;
+  pt->write_end = pt->write_buf + pt->write_buf_size;
+}
+
+/* this should only be called when the read buffer is empty.  it
+   tries to refill the read buffer.  it returns the first char from
+   the port, which is either EOF or *(pt->read_pos).  */
+int
+scm_fill_input_unlocked (SCM port)
+{
+  scm_t_port *pt = SCM_PTAB_ENTRY (port);
+
+  assert (pt->read_pos == pt->read_end);
+
+  if (pt->read_buf == pt->putback_buf)
+    {
+      /* finished reading put-back chars.  */
+      pt->read_buf = pt->saved_read_buf;
+      pt->read_pos = pt->saved_read_pos;
+      pt->read_end = pt->saved_read_end;
+      pt->read_buf_size = pt->saved_read_buf_size;
+      if (pt->read_pos < pt->read_end)
+	return *(pt->read_pos);
+    }
+  return SCM_PORT_DESCRIPTOR (port)->fill_input (port);
+}
+
+int
+scm_fill_input (SCM port)
+{
+  scm_i_pthread_mutex_t *lock;
+  int ret;
+  
+  scm_c_lock_port (port, &lock);
+  ret = scm_fill_input_unlocked (port);
+  if (lock)
+    scm_i_pthread_mutex_unlock (lock);
+  
+
+  return ret;
+}
+
+/* move up to read_len chars from port's putback and/or read buffers
+   into memory starting at dest.  returns the number of chars moved.  */
+size_t
+scm_take_from_input_buffers (SCM port, char *dest, size_t read_len)
+{
+  scm_t_port *pt = SCM_PTAB_ENTRY (port);
+  size_t chars_read = 0;
+  size_t from_buf = min (pt->read_end - pt->read_pos, read_len);
+
+  if (from_buf > 0)
+    {
+      memcpy (dest, pt->read_pos, from_buf);
+      pt->read_pos += from_buf;
+      chars_read += from_buf;
+      read_len -= from_buf;
+      dest += from_buf;
+    }
+
+  /* if putback was active, try the real input buffer too.  */
+  if (pt->read_buf == pt->putback_buf)
+    {
+      from_buf = min (pt->saved_read_end - pt->saved_read_pos, read_len);
+      if (from_buf > 0)
+	{
+	  memcpy (dest, pt->saved_read_pos, from_buf);
+	  pt->saved_read_pos += from_buf;
+	  chars_read += from_buf;
+	}
+    }
+  return chars_read;
+}
+
+/* Clear a port's read buffers, returning the contents.  */
+SCM_DEFINE (scm_drain_input, "drain-input", 1, 0, 0, 
+            (SCM port),
+	    "This procedure clears a port's input buffers, similar\n"
+	    "to the way that force-output clears the output buffer.  The\n"
+	    "contents of the buffers are returned as a single string, e.g.,\n"
+	    "\n"
+	    "@lisp\n"
+	    "(define p (open-input-file ...))\n"
+	    "(drain-input p) => empty string, nothing buffered yet.\n"
+	    "(unread-char (read-char p) p)\n"
+	    "(drain-input p) => initial chars from p, up to the buffer size.\n"
+	    "@end lisp\n\n"
+	    "Draining the buffers may be useful for cleanly finishing\n"
+	    "buffered I/O so that the file descriptor can be used directly\n"
+	    "for further input.")
+#define FUNC_NAME s_scm_drain_input
+{
+  SCM result;
+  char *data;
+  scm_t_port *pt;
+  long count;
+
+  SCM_VALIDATE_OPINPORT (1, port);
+  pt = SCM_PTAB_ENTRY (port);
+
+  count = pt->read_end - pt->read_pos;
+  if (pt->read_buf == pt->putback_buf)
+    count += pt->saved_read_end - pt->saved_read_pos;
+
+  if (count)
+    {
+      result = scm_i_make_string (count, &data, 0);
+      scm_take_from_input_buffers (port, data, count);
+    }
+  else
+    result = scm_nullstr;
+  
+  return result;
+}
+#undef FUNC_NAME
+
+void
+scm_end_input_unlocked (SCM port)
+{
+  long offset;
+  scm_t_port *pt = SCM_PTAB_ENTRY (port);
+
+  if (pt->read_buf == pt->putback_buf)
+    {
+      offset = pt->read_end - pt->read_pos;
+      pt->read_buf = pt->saved_read_buf;
+      pt->read_pos = pt->saved_read_pos;
+      pt->read_end = pt->saved_read_end;
+      pt->read_buf_size = pt->saved_read_buf_size;
+    }
+  else
+    offset = 0;
+
+  SCM_PORT_DESCRIPTOR (port)->end_input (port, offset);
+}
+
+void
+scm_end_input (SCM port)
+{
+  scm_i_pthread_mutex_t *lock;
+  scm_c_lock_port (port, &lock);
+  scm_end_input_unlocked (port);
+  if (lock)
+    scm_i_pthread_mutex_unlock (lock);
+  
+}
+
+SCM_DEFINE (scm_force_output, "force-output", 0, 1, 0,
+           (SCM port),
+	    "Flush the specified output port, or the current output port if @var{port}\n"
+	    "is omitted.  The current output buffer contents are passed to the\n"
+	    "underlying port implementation (e.g., in the case of fports, the\n"
+	    "data will be written to the file and the output buffer will be cleared.)\n"
+	    "It has no effect on an unbuffered port.\n\n"
+	    "The return value is unspecified.")
+#define FUNC_NAME s_scm_force_output
+{
+  if (SCM_UNBNDP (port))
+    port = scm_current_output_port ();
+  else
+    {
+      port = SCM_COERCE_OUTPORT (port);
+      SCM_VALIDATE_OPOUTPORT (1, port);
+    }
+  scm_flush_unlocked (port);
+  return SCM_UNSPECIFIED;
+}
+#undef FUNC_NAME
+
+void
+scm_flush_unlocked (SCM port)
+{
+  SCM_PORT_DESCRIPTOR (port)->flush (port);
+}
+
+void
+scm_flush (SCM port)
+{
+  scm_i_pthread_mutex_t *lock;
+  scm_c_lock_port (port, &lock);
+  scm_flush_unlocked (port);
+  if (lock)
+    scm_i_pthread_mutex_unlock (lock);
+  
+}
+
+
++
+
+/* Output.  */
+
+void
+scm_putc (char c, SCM port)
+{
+  scm_i_pthread_mutex_t *lock;
+  scm_c_lock_port (port, &lock);
+  scm_putc_unlocked (c, port);
+  if (lock)
+    scm_i_pthread_mutex_unlock (lock);
+  
+}
+
+void
+scm_puts (const char *s, SCM port)
+{
+  scm_i_pthread_mutex_t *lock;
+  scm_c_lock_port (port, &lock);
+  scm_puts_unlocked (s, port);
+  if (lock)
+    scm_i_pthread_mutex_unlock (lock);
+  
+}
+  
+/* scm_c_write
+ *
+ * Used by an application to write arbitrary number of bytes to an SCM
+ * port.  Similar semantics as libc write.  However, unlike libc
+ * write, scm_c_write writes the requested number of bytes and has no
+ * return value.
+ *
+ * Warning: Doesn't update port line and column counts!
+ */
+void
+scm_c_write_unlocked (SCM port, const void *ptr, size_t size)
+#define FUNC_NAME "scm_c_write"
+{
+  scm_t_port *pt;
+  scm_t_ptob_descriptor *ptob;
+
+  SCM_VALIDATE_OPOUTPORT (1, port);
+
+  pt = SCM_PTAB_ENTRY (port);
+  ptob = SCM_PORT_DESCRIPTOR (port);
+
+  if (pt->rw_active == SCM_PORT_READ)
+    scm_end_input_unlocked (port);
+
+  ptob->write (port, ptr, size);
+
+  if (pt->rw_random)
+    pt->rw_active = SCM_PORT_WRITE;
+}
+#undef FUNC_NAME
+
+void
+scm_c_write (SCM port, const void *ptr, size_t size)
+{
+  scm_i_pthread_mutex_t *lock;
+  scm_c_lock_port (port, &lock);
+  scm_c_write_unlocked (port, ptr, size);
+  if (lock)
+    scm_i_pthread_mutex_unlock (lock);
+  
+}
+
+/* scm_lfwrite
+ *
+ * This function differs from scm_c_write; it updates port line and
+ * column. */
+void
+scm_lfwrite_unlocked (const char *ptr, size_t size, SCM port)
+{
+  scm_t_port *pt = SCM_PTAB_ENTRY (port);
+  scm_t_ptob_descriptor *ptob = SCM_PORT_DESCRIPTOR (port);
+
+  if (pt->rw_active == SCM_PORT_READ)
+    scm_end_input_unlocked (port);
+
+  ptob->write (port, ptr, size);
+
+  for (; size; ptr++, size--)
+    update_port_lf ((scm_t_wchar) (unsigned char) *ptr, port);
+
+  if (pt->rw_random)
+    pt->rw_active = SCM_PORT_WRITE;
+}
+
+void
+scm_lfwrite (const char *ptr, size_t size, SCM port)
+{
+  scm_i_pthread_mutex_t *lock;
+  scm_c_lock_port (port, &lock);
+  scm_lfwrite_unlocked (ptr, size, port);
+  if (lock)
+    scm_i_pthread_mutex_unlock (lock);
+  
+}
+
+/* Write STR to PORT from START inclusive to END exclusive.  */
+void
+scm_lfwrite_substr (SCM str, size_t start, size_t end, SCM port)
+{
+  scm_t_port *pt = SCM_PTAB_ENTRY (port);
+
+  if (pt->rw_active == SCM_PORT_READ)
+    scm_end_input_unlocked (port);
+
+  if (end == (size_t) -1)
+    end = scm_i_string_length (str);
+
+  scm_display (scm_c_substring (str, start, end), port);
+
+  if (pt->rw_random)
+    pt->rw_active = SCM_PORT_WRITE;
+}
+
+
++
+
+/* Querying and setting positions, and character availability.  */
+
+SCM_DEFINE (scm_char_ready_p, "char-ready?", 0, 1, 0, 
+	    (SCM port),
+	    "Return @code{#t} if a character is ready on input @var{port}\n"
+	    "and return @code{#f} otherwise.  If @code{char-ready?} returns\n"
+	    "@code{#t} then the next @code{read-char} operation on\n"
+	    "@var{port} is guaranteed not to hang.  If @var{port} is a file\n"
+	    "port at end of file then @code{char-ready?} returns @code{#t}.\n"
+	    "\n"
+	    "@code{char-ready?} exists to make it possible for a\n"
+	    "program to accept characters from interactive ports without\n"
+	    "getting stuck waiting for input.  Any input editors associated\n"
+	    "with such ports must make sure that characters whose existence\n"
+	    "has been asserted by @code{char-ready?} cannot be rubbed out.\n"
+	    "If @code{char-ready?} were to return @code{#f} at end of file,\n"
+	    "a port at end of file would be indistinguishable from an\n"
+	    "interactive port that has no ready characters.")
+#define FUNC_NAME s_scm_char_ready_p
+{
+  scm_t_port *pt;
+
+  if (SCM_UNBNDP (port))
+    port = scm_current_input_port ();
+  /* It's possible to close the current input port, so validate even in
+     this case. */
+  SCM_VALIDATE_OPINPORT (1, port);
+
+  pt = SCM_PTAB_ENTRY (port);
+
+  /* if the current read buffer is filled, or the
+     last pushed-back char has been read and the saved buffer is
+     filled, result is true.  */
+  if (pt->read_pos < pt->read_end 
+      || (pt->read_buf == pt->putback_buf
+	  && pt->saved_read_pos < pt->saved_read_end))
+    return SCM_BOOL_T;
+  else
+    {
+      scm_t_ptob_descriptor *ptob = SCM_PORT_DESCRIPTOR (port);
+      
+      if (ptob->input_waiting)
+	return scm_from_bool(ptob->input_waiting (port));
+      else
+	return SCM_BOOL_T;
+    }
+}
+#undef FUNC_NAME
+
 SCM_DEFINE (scm_seek, "seek", 3, 0, 0,
             (SCM fd_port, SCM offset, SCM whence),
 	    "Sets the current position of @var{fd_port} to the integer\n"
@@ -2100,34 +2459,58 @@
 
   if (SCM_OPPORTP (fd_port))
     {
-      scm_t_ptob_descriptor *ptob = scm_ptobs + SCM_PTOBNUM (fd_port);
+      scm_t_ptob_descriptor *ptob = SCM_PORT_DESCRIPTOR (fd_port);
       off_t_or_off64_t off = scm_to_off_t_or_off64_t (offset);
       off_t_or_off64_t rv;
->>>>>>> 817307cc
-
--
-
-/* Manipulating the buffers.  */
-
-/* This routine does not take any locks, as it is usually called as part
-   of a port implementation.  */
-void
-scm_port_non_buffer (scm_t_port *pt)
-{
-  pt->read_pos = pt->read_buf = pt->read_end = &pt->shortbuf;
-  pt->write_buf = pt->write_pos = &pt->shortbuf;
-  pt->read_buf_size = pt->write_buf_size = 1;
-  pt->write_end = pt->write_buf + pt->write_buf_size;
-}
-
-<<<<<<< HEAD
-/* this should only be called when the read buffer is empty.  it
-   tries to refill the read buffer.  it returns the first char from
-   the port, which is either EOF or *(pt->read_pos).  */
-int
-scm_fill_input_unlocked (SCM port)
-=======
+
+      if (!ptob->seek)
+	SCM_MISC_ERROR ("port is not seekable", 
+                        scm_cons (fd_port, SCM_EOL));
+      else
+	rv = ptob->seek (fd_port, off, how);
+      return scm_from_off_t_or_off64_t (rv);
+    }
+  else /* file descriptor?.  */
+    {
+      off_t_or_off64_t off = scm_to_off_t_or_off64_t (offset);
+      off_t_or_off64_t rv;
+      rv = lseek_or_lseek64 (scm_to_int (fd_port), off, how);
+      if (rv == -1)
+	SCM_SYSERROR;
+      return scm_from_off_t_or_off64_t (rv);
+    }
+}
+#undef FUNC_NAME
+
+#ifndef O_BINARY
+#define O_BINARY 0
+#endif
+
+/* Mingw has ftruncate(), perhaps implemented above using chsize, but
+   doesn't have the filename version truncate(), hence this code.  */
+#if HAVE_FTRUNCATE && ! HAVE_TRUNCATE
+static int
+truncate (const char *file, off_t length)
+{
+  int ret, fdes;
+
+  fdes = open (file, O_BINARY | O_WRONLY);
+  if (fdes == -1)
+    return -1;
+
+  ret = ftruncate (fdes, length);
+  if (ret == -1)
+    {
+      int save_errno = errno;
+      close (fdes);
+      errno = save_errno;
+      return -1;
+    }
+
+  return close (fdes);
+}
+#endif /* HAVE_FTRUNCATE && ! HAVE_TRUNCATE */
+
 SCM_DEFINE (scm_truncate_file, "truncate-file", 1, 1, 0,
             (SCM object, SCM length),
 	    "Truncate file @var{object} to @var{length} bytes.  @var{object}\n"
@@ -2143,461 +2526,6 @@
 	    "greater than the current size, but this is not mandatory in the\n"
 	    "POSIX standard.")
 #define FUNC_NAME s_scm_truncate_file
->>>>>>> 817307cc
-{
-  scm_t_port *pt = SCM_PTAB_ENTRY (port);
-
-  assert (pt->read_pos == pt->read_end);
-
-  if (pt->read_buf == pt->putback_buf)
-    {
-      /* finished reading put-back chars.  */
-      pt->read_buf = pt->saved_read_buf;
-      pt->read_pos = pt->saved_read_pos;
-      pt->read_end = pt->saved_read_end;
-      pt->read_buf_size = pt->saved_read_buf_size;
-      if (pt->read_pos < pt->read_end)
-	return *(pt->read_pos);
-    }
-  return SCM_PORT_DESCRIPTOR (port)->fill_input (port);
-}
-
-int
-scm_fill_input (SCM port)
-{
-  scm_i_pthread_mutex_t *lock;
-  int ret;
-  
-  scm_c_lock_port (port, &lock);
-  ret = scm_fill_input_unlocked (port);
-  if (lock)
-    scm_i_pthread_mutex_unlock (lock);
-  
-
-  return ret;
-}
-
-/* move up to read_len chars from port's putback and/or read buffers
-   into memory starting at dest.  returns the number of chars moved.  */
-size_t
-scm_take_from_input_buffers (SCM port, char *dest, size_t read_len)
-{
-  scm_t_port *pt = SCM_PTAB_ENTRY (port);
-  size_t chars_read = 0;
-  size_t from_buf = min (pt->read_end - pt->read_pos, read_len);
-
-  if (from_buf > 0)
-    {
-      memcpy (dest, pt->read_pos, from_buf);
-      pt->read_pos += from_buf;
-      chars_read += from_buf;
-      read_len -= from_buf;
-      dest += from_buf;
-    }
-
-  /* if putback was active, try the real input buffer too.  */
-  if (pt->read_buf == pt->putback_buf)
-    {
-      from_buf = min (pt->saved_read_end - pt->saved_read_pos, read_len);
-      if (from_buf > 0)
-	{
-	  memcpy (dest, pt->saved_read_pos, from_buf);
-	  pt->saved_read_pos += from_buf;
-	  chars_read += from_buf;
-	}
-    }
-  return chars_read;
-}
-
-/* Clear a port's read buffers, returning the contents.  */
-SCM_DEFINE (scm_drain_input, "drain-input", 1, 0, 0, 
-            (SCM port),
-	    "This procedure clears a port's input buffers, similar\n"
-	    "to the way that force-output clears the output buffer.  The\n"
-	    "contents of the buffers are returned as a single string, e.g.,\n"
-	    "\n"
-	    "@lisp\n"
-	    "(define p (open-input-file ...))\n"
-	    "(drain-input p) => empty string, nothing buffered yet.\n"
-	    "(unread-char (read-char p) p)\n"
-	    "(drain-input p) => initial chars from p, up to the buffer size.\n"
-	    "@end lisp\n\n"
-	    "Draining the buffers may be useful for cleanly finishing\n"
-	    "buffered I/O so that the file descriptor can be used directly\n"
-	    "for further input.")
-#define FUNC_NAME s_scm_drain_input
-{
-  SCM result;
-  char *data;
-  scm_t_port *pt;
-  long count;
-
-  SCM_VALIDATE_OPINPORT (1, port);
-  pt = SCM_PTAB_ENTRY (port);
-
-  count = pt->read_end - pt->read_pos;
-  if (pt->read_buf == pt->putback_buf)
-    count += pt->saved_read_end - pt->saved_read_pos;
-
-  if (count)
-    {
-      result = scm_i_make_string (count, &data, 0);
-      scm_take_from_input_buffers (port, data, count);
-    }
-  else
-    result = scm_nullstr;
-  
-  return result;
-}
-#undef FUNC_NAME
-
-void
-scm_end_input_unlocked (SCM port)
-{
-  long offset;
-  scm_t_port *pt = SCM_PTAB_ENTRY (port);
-
-  if (pt->read_buf == pt->putback_buf)
-    {
-      offset = pt->read_end - pt->read_pos;
-      pt->read_buf = pt->saved_read_buf;
-      pt->read_pos = pt->saved_read_pos;
-      pt->read_end = pt->saved_read_end;
-      pt->read_buf_size = pt->saved_read_buf_size;
-    }
-  else
-    offset = 0;
-
-  SCM_PORT_DESCRIPTOR (port)->end_input (port, offset);
-}
-
-void
-scm_end_input (SCM port)
-{
-  scm_i_pthread_mutex_t *lock;
-  scm_c_lock_port (port, &lock);
-  scm_end_input_unlocked (port);
-  if (lock)
-    scm_i_pthread_mutex_unlock (lock);
-  
-}
-
-SCM_DEFINE (scm_force_output, "force-output", 0, 1, 0,
-           (SCM port),
-	    "Flush the specified output port, or the current output port if @var{port}\n"
-	    "is omitted.  The current output buffer contents are passed to the\n"
-	    "underlying port implementation (e.g., in the case of fports, the\n"
-	    "data will be written to the file and the output buffer will be cleared.)\n"
-	    "It has no effect on an unbuffered port.\n\n"
-	    "The return value is unspecified.")
-#define FUNC_NAME s_scm_force_output
-{
-  if (SCM_UNBNDP (port))
-    port = scm_current_output_port ();
-  else
-    {
-      port = SCM_COERCE_OUTPORT (port);
-      SCM_VALIDATE_OPOUTPORT (1, port);
-    }
-  scm_flush_unlocked (port);
-  return SCM_UNSPECIFIED;
-}
-#undef FUNC_NAME
-
-void
-scm_flush_unlocked (SCM port)
-{
-  SCM_PORT_DESCRIPTOR (port)->flush (port);
-}
-
-void
-scm_flush (SCM port)
-{
-  scm_i_pthread_mutex_t *lock;
-  scm_c_lock_port (port, &lock);
-  scm_flush_unlocked (port);
-  if (lock)
-    scm_i_pthread_mutex_unlock (lock);
-  
-}
-
-
--
-
-/* Output.  */
-
-void
-scm_putc (char c, SCM port)
-{
-  scm_i_pthread_mutex_t *lock;
-  scm_c_lock_port (port, &lock);
-  scm_putc_unlocked (c, port);
-  if (lock)
-    scm_i_pthread_mutex_unlock (lock);
-  
-}
-
-void
-scm_puts (const char *s, SCM port)
-{
-  scm_i_pthread_mutex_t *lock;
-  scm_c_lock_port (port, &lock);
-  scm_puts_unlocked (s, port);
-  if (lock)
-    scm_i_pthread_mutex_unlock (lock);
-  
-}
-  
-/* scm_c_write
- *
- * Used by an application to write arbitrary number of bytes to an SCM
- * port.  Similar semantics as libc write.  However, unlike libc
- * write, scm_c_write writes the requested number of bytes and has no
- * return value.
- *
- * Warning: Doesn't update port line and column counts!
- */
-void
-scm_c_write_unlocked (SCM port, const void *ptr, size_t size)
-#define FUNC_NAME "scm_c_write"
-{
-  scm_t_port *pt;
-  scm_t_ptob_descriptor *ptob;
-
-  SCM_VALIDATE_OPOUTPORT (1, port);
-
-  pt = SCM_PTAB_ENTRY (port);
-  ptob = SCM_PORT_DESCRIPTOR (port);
-
-  if (pt->rw_active == SCM_PORT_READ)
-    scm_end_input_unlocked (port);
-
-  ptob->write (port, ptr, size);
-
-  if (pt->rw_random)
-    pt->rw_active = SCM_PORT_WRITE;
-}
-#undef FUNC_NAME
-
-void
-scm_c_write (SCM port, const void *ptr, size_t size)
-{
-  scm_i_pthread_mutex_t *lock;
-  scm_c_lock_port (port, &lock);
-  scm_c_write_unlocked (port, ptr, size);
-  if (lock)
-    scm_i_pthread_mutex_unlock (lock);
-  
-}
-
-/* scm_lfwrite
- *
- * This function differs from scm_c_write; it updates port line and
- * column. */
-void
-scm_lfwrite_unlocked (const char *ptr, size_t size, SCM port)
-{
-  scm_t_port *pt = SCM_PTAB_ENTRY (port);
-  scm_t_ptob_descriptor *ptob = SCM_PORT_DESCRIPTOR (port);
-
-  if (pt->rw_active == SCM_PORT_READ)
-    scm_end_input_unlocked (port);
-
-  ptob->write (port, ptr, size);
-
-  for (; size; ptr++, size--)
-    update_port_lf ((scm_t_wchar) (unsigned char) *ptr, port);
-
-  if (pt->rw_random)
-    pt->rw_active = SCM_PORT_WRITE;
-}
-
-void
-scm_lfwrite (const char *ptr, size_t size, SCM port)
-{
-  scm_i_pthread_mutex_t *lock;
-  scm_c_lock_port (port, &lock);
-  scm_lfwrite_unlocked (ptr, size, port);
-  if (lock)
-    scm_i_pthread_mutex_unlock (lock);
-  
-}
-
-/* Write STR to PORT from START inclusive to END exclusive.  */
-void
-scm_lfwrite_substr (SCM str, size_t start, size_t end, SCM port)
-{
-  scm_t_port *pt = SCM_PTAB_ENTRY (port);
-
-  if (pt->rw_active == SCM_PORT_READ)
-    scm_end_input_unlocked (port);
-
-  if (end == (size_t) -1)
-    end = scm_i_string_length (str);
-
-  scm_display (scm_c_substring (str, start, end), port);
-
-  if (pt->rw_random)
-    pt->rw_active = SCM_PORT_WRITE;
-}
-
-
--
-
-/* Querying and setting positions, and character availability.  */
-
-SCM_DEFINE (scm_char_ready_p, "char-ready?", 0, 1, 0, 
-	    (SCM port),
-	    "Return @code{#t} if a character is ready on input @var{port}\n"
-	    "and return @code{#f} otherwise.  If @code{char-ready?} returns\n"
-	    "@code{#t} then the next @code{read-char} operation on\n"
-	    "@var{port} is guaranteed not to hang.  If @var{port} is a file\n"
-	    "port at end of file then @code{char-ready?} returns @code{#t}.\n"
-	    "\n"
-	    "@code{char-ready?} exists to make it possible for a\n"
-	    "program to accept characters from interactive ports without\n"
-	    "getting stuck waiting for input.  Any input editors associated\n"
-	    "with such ports must make sure that characters whose existence\n"
-	    "has been asserted by @code{char-ready?} cannot be rubbed out.\n"
-	    "If @code{char-ready?} were to return @code{#f} at end of file,\n"
-	    "a port at end of file would be indistinguishable from an\n"
-	    "interactive port that has no ready characters.")
-#define FUNC_NAME s_scm_char_ready_p
-{
-  scm_t_port *pt;
-
-  if (SCM_UNBNDP (port))
-    port = scm_current_input_port ();
-  /* It's possible to close the current input port, so validate even in
-     this case. */
-  SCM_VALIDATE_OPINPORT (1, port);
-
-  pt = SCM_PTAB_ENTRY (port);
-
-  /* if the current read buffer is filled, or the
-     last pushed-back char has been read and the saved buffer is
-     filled, result is true.  */
-  if (pt->read_pos < pt->read_end 
-      || (pt->read_buf == pt->putback_buf
-	  && pt->saved_read_pos < pt->saved_read_end))
-    return SCM_BOOL_T;
-  else
-    {
-      scm_t_ptob_descriptor *ptob = SCM_PORT_DESCRIPTOR (port);
-      
-      if (ptob->input_waiting)
-	return scm_from_bool(ptob->input_waiting (port));
-      else
-	return SCM_BOOL_T;
-    }
-}
-#undef FUNC_NAME
-
-SCM_DEFINE (scm_seek, "seek", 3, 0, 0,
-            (SCM fd_port, SCM offset, SCM whence),
-	    "Sets the current position of @var{fd/port} to the integer\n"
-	    "@var{offset}, which is interpreted according to the value of\n"
-	    "@var{whence}.\n"
-	    "\n"
-	    "One of the following variables should be supplied for\n"
-	    "@var{whence}:\n"
-	    "@defvar SEEK_SET\n"
-	    "Seek from the beginning of the file.\n"
-	    "@end defvar\n"
-	    "@defvar SEEK_CUR\n"
-	    "Seek from the current position.\n"
-	    "@end defvar\n"
-	    "@defvar SEEK_END\n"
-	    "Seek from the end of the file.\n"
-	    "@end defvar\n"
-	    "If @var{fd/port} is a file descriptor, the underlying system\n"
-	    "call is @code{lseek}.  @var{port} may be a string port.\n"
-	    "\n"
-	    "The value returned is the new position in the file.  This means\n"
-	    "that the current position of a port can be obtained using:\n"
-	    "@lisp\n"
-	    "(seek port 0 SEEK_CUR)\n"
-	    "@end lisp")
-#define FUNC_NAME s_scm_seek
-{
-  int how;
-
-  fd_port = SCM_COERCE_OUTPORT (fd_port);
-
-  how = scm_to_int (whence);
-  if (how != SEEK_SET && how != SEEK_CUR && how != SEEK_END)
-    SCM_OUT_OF_RANGE (3, whence);
-
-  if (SCM_OPPORTP (fd_port))
-    {
-      scm_t_ptob_descriptor *ptob = SCM_PORT_DESCRIPTOR (fd_port);
-      off_t_or_off64_t off = scm_to_off_t_or_off64_t (offset);
-      off_t_or_off64_t rv;
-
-      if (!ptob->seek)
-	SCM_MISC_ERROR ("port is not seekable", 
-                        scm_cons (fd_port, SCM_EOL));
-      else
-	rv = ptob->seek (fd_port, off, how);
-      return scm_from_off_t_or_off64_t (rv);
-    }
-  else /* file descriptor?.  */
-    {
-      off_t_or_off64_t off = scm_to_off_t_or_off64_t (offset);
-      off_t_or_off64_t rv;
-      rv = lseek_or_lseek64 (scm_to_int (fd_port), off, how);
-      if (rv == -1)
-	SCM_SYSERROR;
-      return scm_from_off_t_or_off64_t (rv);
-    }
-}
-#undef FUNC_NAME
-
-#ifndef O_BINARY
-#define O_BINARY 0
-#endif
-
-/* Mingw has ftruncate(), perhaps implemented above using chsize, but
-   doesn't have the filename version truncate(), hence this code.  */
-#if HAVE_FTRUNCATE && ! HAVE_TRUNCATE
-static int
-truncate (const char *file, off_t length)
-{
-  int ret, fdes;
-
-  fdes = open (file, O_BINARY | O_WRONLY);
-  if (fdes == -1)
-    return -1;
-
-  ret = ftruncate (fdes, length);
-  if (ret == -1)
-    {
-      int save_errno = errno;
-      close (fdes);
-      errno = save_errno;
-      return -1;
-    }
-
-  return close (fdes);
-}
-#endif /* HAVE_FTRUNCATE && ! HAVE_TRUNCATE */
-
-SCM_DEFINE (scm_truncate_file, "truncate-file", 1, 1, 0,
-            (SCM object, SCM length),
-	    "Truncate @var{file} to @var{length} bytes.  @var{file} can be a\n"
-	    "filename string, a port object, or an integer file descriptor.\n"
-	    "The return value is unspecified.\n"
-	    "\n"
-	    "For a port or file descriptor @var{length} can be omitted, in\n"
-	    "which case the file is truncated at the current position (per\n"
-	    "@code{ftell} above).\n"
-	    "\n"
-	    "On most systems a file can be extended by giving a length\n"
-	    "greater than the current size, but this is not mandatory in the\n"
-	    "POSIX standard.")
-#define FUNC_NAME s_scm_truncate_file
 {
   int rv;
 
@@ -2824,9 +2752,9 @@
 	    "Apply @var{proc} to each port in the Guile port table\n"
 	    "in turn.  The return value is unspecified.  More specifically,\n"
 	    "@var{proc} is applied exactly once to every port that exists\n"
-	    "in the system at the time @var{port-for-each} is invoked.\n"
-	    "Changes to the port table while @var{port-for-each} is running\n"
-	    "have no effect as far as @var{port-for-each} is concerned.") 
+	    "in the system at the time @code{port-for-each} is invoked.\n"
+	    "Changes to the port table while @code{port-for-each} is running\n"
+	    "have no effect as far as @code{port-for-each} is concerned.") 
 #define FUNC_NAME s_scm_port_for_each
 {
   SCM_VALIDATE_PROC (1, proc);
