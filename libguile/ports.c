--- conflicted
+++ resolved
@@ -284,134 +284,6 @@
  
 
-<<<<<<< HEAD
-=======
-SCM_DEFINE (scm_char_ready_p, "char-ready?", 0, 1, 0, 
-	    (SCM port),
-	    "Return @code{#t} if a character is ready on input @var{port}\n"
-	    "and return @code{#f} otherwise.  If @code{char-ready?} returns\n"
-	    "@code{#t} then the next @code{read-char} operation on\n"
-	    "@var{port} is guaranteed not to hang.  If @var{port} is a file\n"
-	    "port at end of file then @code{char-ready?} returns @code{#t}.\n"
-	    "\n"
-	    "@code{char-ready?} exists to make it possible for a\n"
-	    "program to accept characters from interactive ports without\n"
-	    "getting stuck waiting for input.  Any input editors associated\n"
-	    "with such ports must make sure that characters whose existence\n"
-	    "has been asserted by @code{char-ready?} cannot be rubbed out.\n"
-	    "If @code{char-ready?} were to return @code{#f} at end of file,\n"
-	    "a port at end of file would be indistinguishable from an\n"
-	    "interactive port that has no ready characters.")
-#define FUNC_NAME s_scm_char_ready_p
-{
-  scm_t_port *pt;
-
-  if (SCM_UNBNDP (port))
-    port = scm_current_input_port ();
-  /* It's possible to close the current input port, so validate even in
-     this case. */
-  SCM_VALIDATE_OPINPORT (1, port);
-
-  pt = SCM_PTAB_ENTRY (port);
-
-  /* if the current read buffer is filled, or the
-     last pushed-back char has been read and the saved buffer is
-     filled, result is true.  */
-  if (pt->read_pos < pt->read_end 
-      || (pt->read_buf == pt->putback_buf
-	  && pt->saved_read_pos < pt->saved_read_end))
-    return SCM_BOOL_T;
-  else
-    {
-      scm_t_ptob_descriptor *ptob = &scm_ptobs[SCM_PTOBNUM (port)];
-      
-      if (ptob->input_waiting)
-	return scm_from_bool(ptob->input_waiting (port));
-      else
-	return SCM_BOOL_T;
-    }
-}
-#undef FUNC_NAME
-
-/* Move up to READ_LEN bytes from PORT's putback and/or read buffers
-   into memory starting at DEST.  Return the number of bytes moved.
-   PORT's line/column numbers are left unchanged.  */
-size_t
-scm_take_from_input_buffers (SCM port, char *dest, size_t read_len)
-{
-  scm_t_port *pt = SCM_PTAB_ENTRY (port);
-  size_t bytes_read = 0;
-  size_t from_buf = min (pt->read_end - pt->read_pos, read_len);
-
-  if (from_buf > 0)
-    {
-      memcpy (dest, pt->read_pos, from_buf);
-      pt->read_pos += from_buf;
-      bytes_read += from_buf;
-      read_len -= from_buf;
-      dest += from_buf;
-    }
-
-  /* if putback was active, try the real input buffer too.  */
-  if (pt->read_buf == pt->putback_buf)
-    {
-      from_buf = min (pt->saved_read_end - pt->saved_read_pos, read_len);
-      if (from_buf > 0)
-	{
-	  memcpy (dest, pt->saved_read_pos, from_buf);
-	  pt->saved_read_pos += from_buf;
-	  bytes_read += from_buf;
-	}
-    }
-
-  return bytes_read;
-}
-
-/* Clear a port's read buffers, returning the contents.  */
-SCM_DEFINE (scm_drain_input, "drain-input", 1, 0, 0, 
-            (SCM port),
-	    "This procedure clears a port's input buffers, similar\n"
-	    "to the way that force-output clears the output buffer.  The\n"
-	    "contents of the buffers are returned as a single string, e.g.,\n"
-	    "\n"
-	    "@lisp\n"
-	    "(define p (open-input-file ...))\n"
-	    "(drain-input p) => empty string, nothing buffered yet.\n"
-	    "(unread-char (read-char p) p)\n"
-	    "(drain-input p) => initial chars from p, up to the buffer size.\n"
-	    "@end lisp\n\n"
-	    "Draining the buffers may be useful for cleanly finishing\n"
-	    "buffered I/O so that the file descriptor can be used directly\n"
-	    "for further input.")
-#define FUNC_NAME s_scm_drain_input
-{
-  SCM result;
-  char *data;
-  scm_t_port *pt;
-  long count;
-
-  SCM_VALIDATE_OPINPORT (1, port);
-  pt = SCM_PTAB_ENTRY (port);
-
-  count = pt->read_end - pt->read_pos;
-  if (pt->read_buf == pt->putback_buf)
-    count += pt->saved_read_end - pt->saved_read_pos;
-
-  if (count)
-    {
-      result = scm_i_make_string (count, &data, 0);
-      scm_take_from_input_buffers (port, data, count);
-    }
-  else
-    result = scm_nullstr;
-  
-  return result;
-}
-#undef FUNC_NAME
-
--
->>>>>>> 33672b07
 /* Standard ports --- current input, output, error, and more(!).  */
 
 static SCM cur_inport_fluid = SCM_BOOL_F;
@@ -2243,20 +2115,21 @@
   return ret;
 }
 
-/* move up to read_len chars from port's putback and/or read buffers
-   into memory starting at dest.  returns the number of chars moved.  */
+/* Move up to READ_LEN bytes from PORT's putback and/or read buffers
+   into memory starting at DEST.  Return the number of bytes moved.
+   PORT's line/column numbers are left unchanged.  */
 size_t
 scm_take_from_input_buffers (SCM port, char *dest, size_t read_len)
 {
   scm_t_port *pt = SCM_PTAB_ENTRY (port);
-  size_t chars_read = 0;
+  size_t bytes_read = 0;
   size_t from_buf = min (pt->read_end - pt->read_pos, read_len);
 
   if (from_buf > 0)
     {
       memcpy (dest, pt->read_pos, from_buf);
       pt->read_pos += from_buf;
-      chars_read += from_buf;
+      bytes_read += from_buf;
       read_len -= from_buf;
       dest += from_buf;
     }
@@ -2269,10 +2142,11 @@
 	{
 	  memcpy (dest, pt->saved_read_pos, from_buf);
 	  pt->saved_read_pos += from_buf;
-	  chars_read += from_buf;
+	  bytes_read += from_buf;
 	}
     }
-  return chars_read;
+
+  return bytes_read;
 }
 
 /* Clear a port's read buffers, returning the contents.  */
