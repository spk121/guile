--- conflicted
+++ resolved
@@ -253,15 +253,8 @@
 				    void (*truncate) (SCM port,
 						      scm_t_off length));
 SCM_API void scm_set_port_input_waiting (scm_t_bits tc, int (*input_waiting) (SCM));
-<<<<<<< HEAD
 
 /* The input, output, error, and load ports.  */
-=======
-SCM_API SCM scm_char_ready_p (SCM port);
-SCM_API size_t scm_take_from_input_buffers (SCM port, char *dest,
-					    size_t read_len);
-SCM_API SCM scm_drain_input (SCM port);
->>>>>>> 33672b07
 SCM_API SCM scm_current_input_port (void);
 SCM_API SCM scm_current_output_port (void);
 SCM_API SCM scm_current_error_port (void);
@@ -329,25 +322,14 @@
 SCM_API int scm_peek_byte_or_eof (SCM port);
 SCM_INLINE int scm_peek_byte_or_eof_unlocked (SCM port);
 SCM_API size_t scm_c_read (SCM port, void *buffer, size_t size);
-<<<<<<< HEAD
 SCM_API size_t scm_c_read_unlocked (SCM port, void *buffer, size_t size);
 SCM_API scm_t_wchar scm_getc (SCM port);
 SCM_API scm_t_wchar scm_getc_unlocked (SCM port);
 SCM_API SCM scm_read_char (SCM port);
 
 /* Pushback.  */
-SCM_INTERNAL void scm_unget_byte (int c, SCM port); 
-SCM_INTERNAL void scm_unget_byte_unlocked (int c, SCM port); 
-=======
-SCM_API void scm_c_write (SCM port, const void *buffer, size_t size);
-SCM_API void scm_lfwrite (const char *ptr, size_t size, SCM port);
-SCM_INTERNAL void scm_lfwrite_substr (SCM str, size_t start, size_t end,
-				      SCM port);
-SCM_API void scm_flush (SCM port);
-SCM_API void scm_end_input (SCM port);
-SCM_API int scm_fill_input (SCM port);
 SCM_API void scm_unget_byte (int c, SCM port);
->>>>>>> 33672b07
+SCM_API void scm_unget_byte_unlocked (int c, SCM port);
 SCM_API void scm_ungetc (scm_t_wchar c, SCM port);
 SCM_API void scm_ungetc_unlocked (scm_t_wchar c, SCM port);
 SCM_API void scm_ungets (const char *s, int n, SCM port);
