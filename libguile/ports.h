--- conflicted
+++ resolved
@@ -365,27 +365,10 @@
 SCM_API SCM scm_set_port_column_x (SCM port, SCM line);
 SCM_API SCM scm_port_filename (SCM port);
 SCM_API SCM scm_set_port_filename_x (SCM port, SCM filename);
-<<<<<<< HEAD
-
-/* Port alist.  */
-SCM_INTERNAL SCM scm_i_port_alist (SCM port);
-SCM_INTERNAL void scm_i_set_port_alist_x (SCM port, SCM alist);
-=======
+
+/* Port properties.  */
 SCM_INTERNAL SCM scm_i_port_property (SCM port, SCM key);
 SCM_INTERNAL SCM scm_i_set_port_property_x (SCM port, SCM key, SCM value);
-SCM_INTERNAL const char *scm_i_default_port_encoding (void);
-SCM_INTERNAL void scm_i_set_default_port_encoding (const char *);
-SCM_INTERNAL void scm_i_set_port_encoding_x (SCM port, const char *str);
-SCM_API SCM scm_port_encoding (SCM port);
-SCM_API SCM scm_set_port_encoding_x (SCM port, SCM encoding);
-SCM_INTERNAL scm_t_string_failed_conversion_handler
-scm_i_default_port_conversion_handler (void);
-/* Use HANDLER as the default conversion strategy for future ports.  */
-SCM_INTERNAL void
-scm_i_set_default_port_conversion_handler (scm_t_string_failed_conversion_handler);
-SCM_API int scm_slow_get_byte_or_eof (SCM port);
-SCM_API int scm_slow_peek_byte_or_eof (SCM port);
->>>>>>> a38024ba
 
 /* Implementation helpers for port printing functions.  */
 SCM_API int scm_port_print (SCM exp, SCM port, scm_print_state *);
