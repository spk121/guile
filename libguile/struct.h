/* classes: h_files */

#ifndef SCM_STRUCT_H
#define SCM_STRUCT_H

<<<<<<< HEAD
/* Copyright (C) 1995,1997,1999,2000,2001, 2006, 2007, 2008, 2009, 2010, 2011, 2012, 2013, 2015, 2017 Free Software Foundation, Inc.
=======
/* Copyright (C) 1995,1997,1999-2001, 2006-2013, 2015,
 *               2017 Free Software Foundation, Inc.
>>>>>>> c7c7588f
 *
 * This library is free software; you can redistribute it and/or
 * modify it under the terms of the GNU Lesser General Public License
 * as published by the Free Software Foundation; either version 3 of
 * the License, or (at your option) any later version.
 *
 * This library is distributed in the hope that it will be useful, but
 * WITHOUT ANY WARRANTY; without even the implied warranty of
 * MERCHANTABILITY or FITNESS FOR A PARTICULAR PURPOSE.  See the GNU
 * Lesser General Public License for more details.
 *
 * You should have received a copy of the GNU Lesser General Public
 * License along with this library; if not, write to the Free Software
 * Foundation, Inc., 51 Franklin Street, Fifth Floor, Boston, MA
 * 02110-1301 USA
 */



#include "libguile/__scm.h"
#include "libguile/print.h"



/* Structs are sequences of words where the first word points to the
   struct's vtable, and the rest are its slots.  The vtable indicates
   how many words are in the struct among other meta-information.  A
   vtable is itself a struct and as such has a vtable, and so on until
   you get to a root struct that is its own vtable.

     .--------+----------------- -
     | vtable | slot0 | slot1 |
     `--------+----------------- -
         |
         |
     .---v----+----------------- -
     | vtable | slot0 | slot1 |
     `--------+----------------- -
         |
        ...
         |
     .---v----+----------------- -
   .-| vtable | slot0 | slot1 |
   | `--------+----------------- -
   |     ^
   `-----'
 */

/* All vtables have the following fields. */
#define SCM_VTABLE_BASE_LAYOUT                                          \
  "pr" /* layout */                                                     \
  "uh" /* flags */							\
  "uh" /* finalizer */                                                  \
  "pw" /* printer */                                                    \
  "ph" /* name (hidden from make-struct for back-compat reasons) */     \
  "uh" /* size */							\
  "uh" /* reserved */

#define scm_vtable_index_layout            0 /* A symbol describing the physical arrangement of this type. */
#define scm_vtable_index_flags	           1 /* Class flags */
#define scm_vtable_index_instance_finalize 2 /* Finalizer for instances of this struct type. */
#define scm_vtable_index_instance_printer  3 /* A printer for this struct type. */
#define scm_vtable_index_name              4 /* Name of this vtable. */
#define scm_vtable_index_size              5 /* Number of fields, for simple structs.  */
#define scm_vtable_index_reserved_7        6
#define scm_vtable_offset_user             7 /* Where do user fields start in the vtable? */

/* All applicable structs have the following fields. */
#define SCM_APPLICABLE_BASE_LAYOUT              \
  "pw" /* procedure */
#define SCM_APPLICABLE_WITH_SETTER_BASE_LAYOUT  \
  "pw" /* procedure */                          \
  "pw" /* setter */
#define scm_applicable_struct_index_procedure 0 /* The procedure of an applicable
                                                   struct. Only valid if the
                                                   struct's vtable has the
                                                   applicable flag set. */
#define scm_applicable_struct_index_setter    1 /* The setter of an applicable
                                                   struct. Only valid if the
                                                   struct's vtable has the
                                                   setter flag set. */

#define SCM_VTABLE_FLAG_VALIDATED (1L << 0) /* the layout of this vtable been validated? */
#define SCM_VTABLE_FLAG_VTABLE (1L << 1) /* instances of this vtable are themselves vtables? */
#define SCM_VTABLE_FLAG_APPLICABLE_VTABLE (1L << 2) /* instances of this vtable are applicable vtables? */
#define SCM_VTABLE_FLAG_APPLICABLE (1L << 3) /* instances of this vtable are applicable? */
#define SCM_VTABLE_FLAG_SETTER_VTABLE (1L << 4) /* instances of this vtable are applicable-with-setter vtables? */
#define SCM_VTABLE_FLAG_SETTER (1L << 5) /* instances of this vtable are applicable-with-setters? */
#define SCM_VTABLE_FLAG_SIMPLE (1L << 6) /* instances of this vtable have only "p" fields and no tail array*/
#define SCM_VTABLE_FLAG_SIMPLE_RW (1L << 7) /* instances of this vtable have only "pw" fields and no tail array */
#define SCM_VTABLE_FLAG_RESERVED_0 (1L << 8)
#define SCM_VTABLE_FLAG_RESERVED_1 (1L << 9)
#define SCM_VTABLE_FLAG_SMOB_0 (1L << 10)
#define SCM_VTABLE_FLAG_GOOPS_0 (1L << 11)
#define SCM_VTABLE_FLAG_GOOPS_1 (1L << 12)
#define SCM_VTABLE_FLAG_GOOPS_2 (1L << 13)
#define SCM_VTABLE_FLAG_GOOPS_3 (1L << 14)
#define SCM_VTABLE_FLAG_GOOPS_4 (1L << 15)
#define SCM_VTABLE_USER_FLAG_SHIFT 16

typedef void (*scm_t_struct_finalize) (SCM obj);

#define SCM_STRUCTP(X)  		(!SCM_IMP(X) && (SCM_TYP3(X) == scm_tc3_struct))
#define SCM_STRUCT_SLOTS(X) 		(SCM_CELL_OBJECT_LOC(X, 1))
#define SCM_STRUCT_SLOT_REF(X,I) 	(SCM_STRUCT_SLOTS (X)[(I)])
#define SCM_STRUCT_SLOT_SET(X,I,V) 	SCM_STRUCT_SLOTS (X)[(I)]=(V)
#define SCM_STRUCT_DATA(X) 		((scm_t_bits*)SCM_STRUCT_SLOTS (X))
#define SCM_STRUCT_DATA_REF(X,I) 	(SCM_STRUCT_DATA (X)[(I)])
#define SCM_STRUCT_DATA_SET(X,I,V) 	SCM_STRUCT_DATA (X)[(I)]=(V)

/* The SCM_VTABLE_* macros assume that you're passing them a struct which is a
   valid vtable. */
#define SCM_VTABLE_LAYOUT(X)            (SCM_STRUCT_SLOT_REF ((X), scm_vtable_index_layout))
#define SCM_SET_VTABLE_LAYOUT(X,L)      (SCM_STRUCT_SLOT_SET ((X), scm_vtable_index_layout, L))
#define SCM_VTABLE_FLAGS(X)             (SCM_STRUCT_DATA_REF (X, scm_vtable_index_flags))
#define SCM_SET_VTABLE_FLAGS(X,F)       (SCM_STRUCT_DATA_REF (X, scm_vtable_index_flags) |= (F))
#define SCM_CLEAR_VTABLE_FLAGS(X,F)     (SCM_STRUCT_DATA_REF (X, scm_vtable_index_flags) &= (~(F)))
#define SCM_VTABLE_FLAG_IS_SET(X,F)     (SCM_STRUCT_DATA_REF (X, scm_vtable_index_flags) & (F))
#define SCM_VTABLE_INSTANCE_FINALIZER(X) ((scm_t_struct_finalize)SCM_STRUCT_DATA_REF (X, scm_vtable_index_instance_finalize))
#define SCM_SET_VTABLE_INSTANCE_FINALIZER(X,P) (SCM_STRUCT_DATA_SET (X, scm_vtable_index_instance_finalize, (scm_t_bits)(P)))
#define SCM_VTABLE_INSTANCE_PRINTER(X)  (SCM_STRUCT_SLOT_REF (X, scm_vtable_index_instance_printer))
#define SCM_SET_VTABLE_INSTANCE_PRINTER(X,P) (SCM_STRUCT_SLOT_SET (X, scm_vtable_index_instance_printer, (P)))
#define SCM_VTABLE_NAME(X)              (SCM_STRUCT_SLOT_REF (X, scm_vtable_index_name))
#define SCM_SET_VTABLE_NAME(X,V)        (SCM_STRUCT_SLOT_SET (X, scm_vtable_index_name, V))

#define SCM_STRUCT_VTABLE(X)            (SCM_PACK (SCM_CELL_WORD_0 (X) - scm_tc3_struct))
#define SCM_STRUCT_LAYOUT(X) 	        (SCM_VTABLE_LAYOUT (SCM_STRUCT_VTABLE (X)))
#define SCM_STRUCT_PRINTER(X) 	        (SCM_VTABLE_INSTANCE_PRINTER (SCM_STRUCT_VTABLE (X)))
#define SCM_STRUCT_FINALIZER(X)         (SCM_VTABLE_INSTANCE_FINALIZER (SCM_STRUCT_VTABLE (X)))
#define SCM_STRUCT_VTABLE_FLAGS(X)      (SCM_VTABLE_FLAGS (SCM_STRUCT_VTABLE (X)))
#define SCM_STRUCT_VTABLE_FLAG_IS_SET(X,F) (SCM_VTABLE_FLAG_IS_SET (SCM_STRUCT_VTABLE (X), (F)))

#define SCM_STRUCT_APPLICABLE_P(X) 	(SCM_STRUCT_VTABLE_FLAG_IS_SET ((X), SCM_VTABLE_FLAG_APPLICABLE))
#define SCM_STRUCT_SETTER_P(X) 	        (SCM_STRUCT_VTABLE_FLAG_IS_SET ((X), SCM_VTABLE_FLAG_SETTER))
#define SCM_STRUCT_PROCEDURE(X) 	(SCM_STRUCT_SLOT_REF (X, scm_applicable_struct_index_procedure))
#define SCM_SET_STRUCT_PROCEDURE(X,P) 	(SCM_STRUCT_SLOT_SET (X, scm_applicable_struct_index_procedure, P))
#define SCM_STRUCT_SETTER(X)            (SCM_STRUCT_SLOT_REF (X, scm_applicable_struct_index_setter))
#define SCM_SET_STRUCT_SETTER(X,P) 	(SCM_STRUCT_SLOT_SET (X, scm_applicable_struct_index_setter, P))

SCM_API SCM scm_standard_vtable_vtable;
SCM_API SCM scm_applicable_struct_vtable_vtable;
SCM_API SCM scm_applicable_struct_with_setter_vtable_vtable;



SCM_API SCM scm_make_struct_layout (SCM fields);
SCM_API SCM scm_struct_p (SCM x);
SCM_API SCM scm_struct_vtable_p (SCM x);
SCM_INTERNAL SCM scm_allocate_struct (SCM vtable, SCM n_words);
SCM_API SCM scm_make_struct_no_tail (SCM vtable, SCM init);
SCM_API SCM scm_c_make_struct (SCM vtable, size_t n_tail, size_t n_inits,
                               scm_t_bits init, ...);
SCM_API SCM scm_c_make_structv (SCM vtable, size_t n_tail, size_t n_inits,
                                scm_t_bits init[]);
SCM_API SCM scm_make_vtable (SCM fields, SCM printer);
SCM_INTERNAL SCM scm_i_make_vtable_vtable (SCM fields);
SCM_API SCM scm_struct_ref (SCM handle, SCM pos);
SCM_API SCM scm_struct_set_x (SCM handle, SCM pos, SCM val);
SCM_API SCM scm_struct_vtable (SCM handle);
SCM_API SCM scm_struct_vtable_name (SCM vtable);
SCM_API SCM scm_set_struct_vtable_name_x (SCM vtable, SCM name);
SCM_API void scm_print_struct (SCM exp, SCM port, scm_print_state *);

SCM_INTERNAL SCM scm_i_struct_equalp (SCM s1, SCM s2);
SCM_INTERNAL unsigned long scm_struct_ihashq (SCM, unsigned long, void *);
SCM_INTERNAL void scm_i_struct_inherit_vtable_magic (SCM vtable, SCM obj);
SCM_INTERNAL void scm_init_struct (void);

#endif  /* SCM_STRUCT_H */

/*
  Local Variables:
  c-file-style: "gnu"
  End:
*/<|MERGE_RESOLUTION|>--- conflicted
+++ resolved
@@ -3,12 +3,8 @@
 #ifndef SCM_STRUCT_H
 #define SCM_STRUCT_H
 
-<<<<<<< HEAD
-/* Copyright (C) 1995,1997,1999,2000,2001, 2006, 2007, 2008, 2009, 2010, 2011, 2012, 2013, 2015, 2017 Free Software Foundation, Inc.
-=======
 /* Copyright (C) 1995,1997,1999-2001, 2006-2013, 2015,
  *               2017 Free Software Foundation, Inc.
->>>>>>> c7c7588f
  *
  * This library is free software; you can redistribute it and/or
  * modify it under the terms of the GNU Lesser General Public License
