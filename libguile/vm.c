/* Copyright (C) 2001, 2009, 2010, 2011, 2012, 2013 Free Software Foundation, Inc.
 * 
 * This library is free software; you can redistribute it and/or
 * modify it under the terms of the GNU Lesser General Public License
 * as published by the Free Software Foundation; either version 3 of
 * the License, or (at your option) any later version.
 *
 * This library is distributed in the hope that it will be useful, but
 * WITHOUT ANY WARRANTY; without even the implied warranty of
 * MERCHANTABILITY or FITNESS FOR A PARTICULAR PURPOSE.  See the GNU
 * Lesser General Public License for more details.
 *
 * You should have received a copy of the GNU Lesser General Public
 * License along with this library; if not, write to the Free Software
 * Foundation, Inc., 51 Franklin Street, Fifth Floor, Boston, MA
 * 02110-1301 USA
 */

#if HAVE_CONFIG_H
#  include <config.h>
#endif

#include <stdlib.h>
#include <alloca.h>
#include <alignof.h>
#include <string.h>
#include <stdint.h>

#include "libguile/bdw-gc.h"
#include <gc/gc_mark.h>

#include "_scm.h"
#include "control.h"
#include "frames.h"
#include "instructions.h"
#include "objcodes.h"
#include "programs.h"
#include "vm.h"

#include "private-gc.h" /* scm_getenv_int */

static int vm_default_engine = SCM_VM_REGULAR_ENGINE;

/* Unfortunately we can't snarf these: snarfed things are only loaded up from
   (system vm vm), which might not be loaded before an error happens. */
static SCM sym_vm_run;
static SCM sym_vm_error;
static SCM sym_keyword_argument_error;
static SCM sym_regular;
static SCM sym_debug;

/* The VM has a number of internal assertions that shouldn't normally be
   necessary, but might be if you think you found a bug in the VM. */
#define VM_ENABLE_ASSERTIONS

/* We can add a mode that ensures that all stack items above the stack pointer
   are NULL. This is useful for checking the internal consistency of the VM's
   assumptions and its operators, but isn't necessary for normal operation. It
   will ensure that assertions are enabled. Slows down the VM by about 30%. */
/* NB! If you enable this, search for NULLING in throw.c */
/* #define VM_ENABLE_STACK_NULLING */

/* #define VM_ENABLE_PARANOID_ASSERTIONS */

#if defined (VM_ENABLE_STACK_NULLING) && !defined (VM_ENABLE_ASSERTIONS)
#define VM_ENABLE_ASSERTIONS
#endif

/* When defined, arrange so that the GC doesn't scan the VM stack beyond its
   current SP.  This should help avoid excess data retention.  See
   http://thread.gmane.org/gmane.comp.programming.garbage-collection.boehmgc/3001
   for a discussion.  */
#define VM_ENABLE_PRECISE_STACK_GC_SCAN

/* Size in SCM objects of the stack reserve.  The reserve is used to run
   exception handling code in case of a VM stack overflow.  */
#define VM_STACK_RESERVE_SIZE  512



/*
 * VM Continuation
 */

void
scm_i_vm_cont_print (SCM x, SCM port, scm_print_state *pstate)
{
  scm_puts_unlocked ("#<vm-continuation ", port);
  scm_uintprint (SCM_UNPACK (x), 16, port);
  scm_puts_unlocked (">", port);
}

/* In theory, a number of vm instances can be active in the call trace, and we
   only want to reify the continuations of those in the current continuation
   root. I don't see a nice way to do this -- ideally it would involve dynwinds,
   and previous values of the *the-vm* fluid within the current continuation
   root. But we don't have access to continuation roots in the dynwind stack.
   So, just punt for now, we just capture the continuation for the current VM.

   While I'm on the topic, ideally we could avoid copying the C stack if the
   continuation root is inside VM code, and call/cc was invoked within that same
   call to vm_run; but that's currently not implemented.
 */
SCM
scm_i_vm_capture_stack (SCM *stack_base, SCM *fp, SCM *sp, scm_t_uint8 *ra,
                        scm_t_uint8 *mvra, scm_t_dynstack *dynstack,
                        scm_t_uint32 flags)
{
  struct scm_vm_cont *p;

  p = scm_gc_malloc (sizeof (*p), "capture_vm_cont");
  p->stack_size = sp - stack_base + 1;
  p->stack_base = scm_gc_malloc (p->stack_size * sizeof (SCM),
				 "capture_vm_cont");
#if defined(VM_ENABLE_STACK_NULLING) && 0
  /* Tail continuations leave their frame on the stack for subsequent
     application, but don't capture the frame -- so there are some elements on
     the stack then, and this check doesn't work, so disable it for now. */
  if (sp >= vp->stack_base)
    if (!vp->sp[0] || vp->sp[1])
      abort ();
  memset (p->stack_base, 0, p->stack_size * sizeof (SCM));
#endif
  p->ra = ra;
  p->mvra = mvra;
  p->sp = sp;
  p->fp = fp;
  memcpy (p->stack_base, stack_base, (sp + 1 - stack_base) * sizeof (SCM));
  p->reloc = p->stack_base - stack_base;
  p->dynstack = dynstack;
  p->flags = flags;
  return scm_cell (scm_tc7_vm_cont, (scm_t_bits)p);
}

static void
vm_return_to_continuation (SCM vm, SCM cont, size_t n, SCM *argv)
{
  struct scm_vm *vp;
  struct scm_vm_cont *cp;
  SCM *argv_copy;

  argv_copy = alloca (n * sizeof(SCM));
  memcpy (argv_copy, argv, n * sizeof(SCM));

  vp = SCM_VM_DATA (vm);
  cp = SCM_VM_CONT_DATA (cont);

  if (n == 0 && !cp->mvra)
    scm_misc_error (NULL, "Too few values returned to continuation",
                    SCM_EOL);

  if (vp->stack_size < cp->stack_size + n + 1)
    scm_misc_error ("vm-engine", "not enough space to reinstate continuation",
                    scm_list_2 (vm, cont));

#ifdef VM_ENABLE_STACK_NULLING
  {
    scm_t_ptrdiff nzero = (vp->sp - cp->sp);
    if (nzero > 0)
      memset (vp->stack_base + cp->stack_size, 0, nzero * sizeof (SCM));
    /* actually nzero should always be negative, because vm_reset_stack will
       unwind the stack to some point *below* this continuation */
  }
#endif
  vp->sp = cp->sp;
  vp->fp = cp->fp;
  memcpy (vp->stack_base, cp->stack_base, cp->stack_size * sizeof (SCM));

  if (n == 1 || !cp->mvra)
    {
      vp->ip = cp->ra;
      vp->sp++;
      *vp->sp = argv_copy[0];
    }
  else
    {
      size_t i;
      for (i = 0; i < n; i++)
        {
          vp->sp++;
          *vp->sp = argv_copy[i];
        }
      vp->sp++;
      *vp->sp = scm_from_size_t (n);
      vp->ip = cp->mvra;
    }
}

SCM
scm_i_capture_current_stack (void)
{
  scm_i_thread *thread;
  SCM vm;
  struct scm_vm *vp;

  thread = SCM_I_CURRENT_THREAD;
  vm = scm_the_vm ();
  vp = SCM_VM_DATA (vm);

  return scm_i_vm_capture_stack (vp->stack_base, vp->fp, vp->sp, vp->ip, NULL,
                                 scm_dynstack_capture_all (&thread->dynstack),
                                 0);
}

static void vm_dispatch_hook (SCM vm, int hook_num,
                              SCM *argv, int n) SCM_NOINLINE;

static void
vm_dispatch_hook (SCM vm, int hook_num, SCM *argv, int n)
{
  struct scm_vm *vp;
  SCM hook;
  struct scm_frame c_frame;
  scm_t_cell *frame;
  int saved_trace_level;

  vp = SCM_VM_DATA (vm);
  hook = vp->hooks[hook_num];

  if (SCM_LIKELY (scm_is_false (hook))
      || scm_is_null (SCM_HOOK_PROCEDURES (hook)))
    return;

  saved_trace_level = vp->trace_level;
  vp->trace_level = 0;

  /* Allocate a frame object on the stack.  This is more efficient than calling
     `scm_c_make_frame ()' to allocate on the heap, but it forces hooks to not
     capture frame objects.

     At the same time, procedures such as `frame-procedure' make sense only
     while the stack frame represented by the frame object is visible, so it
     seems reasonable to limit the lifetime of frame objects.  */

  c_frame.stack_holder = vm;
  c_frame.fp = vp->fp;
  c_frame.sp = vp->sp;
  c_frame.ip = vp->ip;
  c_frame.offset = 0;

  /* Arrange for FRAME to be 8-byte aligned, like any other cell.  */
  frame = alloca (sizeof (*frame) + 8);
  frame = (scm_t_cell *) ROUND_UP ((scm_t_uintptr) frame, 8UL);

  frame->word_0 = SCM_PACK (scm_tc7_frame);
  frame->word_1 = SCM_PACK_POINTER (&c_frame);

  if (n == 0)
    {
      SCM args[1];

      args[0] = SCM_PACK_POINTER (frame);
      scm_c_run_hookn (hook, args, 1);
    }
  else if (n == 1)
    {
      SCM args[2];

      args[0] = SCM_PACK_POINTER (frame);
      args[1] = argv[0];
      scm_c_run_hookn (hook, args, 2);
    }
  else
    {
      SCM args = SCM_EOL;

      while (n--)
        args = scm_cons (argv[n], args);
      scm_c_run_hook (hook, scm_cons (SCM_PACK_POINTER (frame), args));
    }

  vp->trace_level = saved_trace_level;
}

static void
vm_abort (SCM vm, size_t n, scm_i_jmp_buf *current_registers) SCM_NORETURN;

static void
vm_abort (SCM vm, size_t n, scm_i_jmp_buf *current_registers)
{
  size_t i;
  ssize_t tail_len;
  SCM tag, tail, *argv;
  
  /* FIXME: VM_ENABLE_STACK_NULLING */
  tail = *(SCM_VM_DATA (vm)->sp--);
  /* NULLSTACK (1) */
  tail_len = scm_ilength (tail);
  if (tail_len < 0)
    scm_misc_error ("vm-engine", "tail values to abort should be a list",
                    scm_list_1 (tail));

  tag = SCM_VM_DATA (vm)->sp[-n];
  argv = alloca ((n + tail_len) * sizeof (SCM));
  for (i = 0; i < n; i++)
    argv[i] = SCM_VM_DATA (vm)->sp[-(n-1-i)];
  for (; i < n + tail_len; i++, tail = scm_cdr (tail))
    argv[i] = scm_car (tail);
  /* NULLSTACK (n + 1) */
  SCM_VM_DATA (vm)->sp -= n + 1;

  scm_c_abort (vm, tag, n + tail_len, argv, current_registers);
}

static void
vm_reinstate_partial_continuation (SCM vm, SCM cont, size_t n, SCM *argv,
                                   scm_t_dynstack *dynstack,
                                   scm_i_jmp_buf *registers)
{
  struct scm_vm *vp;
  struct scm_vm_cont *cp;
  SCM *argv_copy, *base;
  scm_t_ptrdiff reloc;
  size_t i;

  argv_copy = alloca (n * sizeof(SCM));
  memcpy (argv_copy, argv, n * sizeof(SCM));

  vp = SCM_VM_DATA (vm);
  cp = SCM_VM_CONT_DATA (cont);
  base = SCM_FRAME_UPPER_ADDRESS (vp->fp) + 1;
  reloc = cp->reloc + (base - cp->stack_base);

#define RELOC(scm_p)						\
  (((SCM *) (scm_p)) + reloc)

  if ((base - vp->stack_base) + cp->stack_size + n + 1 > vp->stack_size)
    scm_misc_error ("vm-engine",
                    "not enough space to instate partial continuation",
                    scm_list_2 (vm, cont));

  memcpy (base, cp->stack_base, cp->stack_size * sizeof (SCM));

  /* now relocate frame pointers */
  {
    SCM *fp;
    for (fp = RELOC (cp->fp);
         SCM_FRAME_LOWER_ADDRESS (fp) > base;
         fp = SCM_FRAME_DYNAMIC_LINK (fp))
      SCM_FRAME_SET_DYNAMIC_LINK (fp, RELOC (SCM_FRAME_DYNAMIC_LINK (fp)));
  }

  vp->sp = base - 1 + cp->stack_size;
  vp->fp = RELOC (cp->fp);
  vp->ip = cp->mvra;

  /* now push args. ip is in a MV context. */
  for (i = 0; i < n; i++)
    {
      vp->sp++;
      *vp->sp = argv_copy[i];
    }
  vp->sp++;
  *vp->sp = scm_from_size_t (n);

  /* The prompt captured a slice of the dynamic stack.  Here we wind
     those entries onto the current thread's stack.  We also have to
     relocate any prompts that we see along the way.  */
  {
    scm_t_bits *walk;

    for (walk = SCM_DYNSTACK_FIRST (cp->dynstack);
         SCM_DYNSTACK_TAG (walk);
         walk = SCM_DYNSTACK_NEXT (walk))
      {
        scm_t_bits tag = SCM_DYNSTACK_TAG (walk);

        if (SCM_DYNSTACK_TAG_TYPE (tag) == SCM_DYNSTACK_TYPE_PROMPT)
          scm_dynstack_wind_prompt (dynstack, walk, reloc, registers);
        else
          scm_dynstack_wind_1 (dynstack, walk);
      }
  }
#undef RELOC
}


/*
 * VM Internal functions
 */

void
scm_i_vm_print (SCM x, SCM port, scm_print_state *pstate)
{
  const struct scm_vm *vm;

  vm = SCM_VM_DATA (x);

  scm_puts_unlocked ("#<vm ", port);
  switch (vm->engine)
    {
    case SCM_VM_REGULAR_ENGINE:
      scm_puts_unlocked ("regular-engine ", port);
      break;

    case SCM_VM_DEBUG_ENGINE:
      scm_puts_unlocked ("debug-engine ", port);
      break;

    default:
      scm_puts_unlocked ("unknown-engine ", port);
    }
  scm_uintprint (SCM_UNPACK (x), 16, port);
  scm_puts_unlocked (">", port);
}


/*
 * VM Error Handling
 */

static void vm_error (const char *msg, SCM arg) SCM_NORETURN;
<<<<<<< HEAD
static void vm_error_bad_instruction (scm_t_uint32 inst) SCM_NORETURN SCM_NOINLINE;
static void vm_error_unbound (SCM proc, SCM sym) SCM_NORETURN SCM_NOINLINE;
static void vm_error_unbound_fluid (SCM proc, SCM fluid) SCM_NORETURN SCM_NOINLINE;
static void vm_error_not_a_variable (const char *func_name, SCM x) SCM_NORETURN SCM_NOINLINE;
static void vm_error_apply_to_non_list (SCM x) SCM_NORETURN SCM_NOINLINE;
static void vm_error_kwargs_length_not_even (SCM proc) SCM_NORETURN SCM_NOINLINE;
static void vm_error_kwargs_invalid_keyword (SCM proc) SCM_NORETURN SCM_NOINLINE;
static void vm_error_kwargs_unrecognized_keyword (SCM proc) SCM_NORETURN SCM_NOINLINE;
static void vm_error_too_many_args (int nargs) SCM_NORETURN SCM_NOINLINE;
static void vm_error_wrong_num_args (SCM proc) SCM_NORETURN SCM_NOINLINE;
static void vm_error_wrong_type_apply (SCM proc) SCM_NORETURN SCM_NOINLINE;
static void vm_error_stack_overflow (struct scm_vm *vp) SCM_NORETURN SCM_NOINLINE;
static void vm_error_stack_underflow (void) SCM_NORETURN SCM_NOINLINE;
static void vm_error_improper_list (SCM x) SCM_NORETURN SCM_NOINLINE;
static void vm_error_not_a_pair (const char *subr, SCM x) SCM_NORETURN SCM_NOINLINE;
static void vm_error_not_a_bytevector (const char *subr, SCM x) SCM_NORETURN SCM_NOINLINE;
static void vm_error_not_a_struct (const char *subr, SCM x) SCM_NORETURN SCM_NOINLINE;
static void vm_error_no_values (void) SCM_NORETURN SCM_NOINLINE;
static void vm_error_not_enough_values (void) SCM_NORETURN SCM_NOINLINE;
static void vm_error_continuation_not_rewindable (SCM cont) SCM_NORETURN SCM_NOINLINE;
static void vm_error_bad_wide_string_length (size_t len) SCM_NORETURN SCM_NOINLINE;
=======
static void vm_error_bad_instruction (scm_t_uint32 inst) SCM_NORETURN;
static void vm_error_unbound (SCM proc, SCM sym) SCM_NORETURN;
static void vm_error_unbound_fluid (SCM proc, SCM fluid) SCM_NORETURN;
static void vm_error_not_a_variable (const char *func_name, SCM x) SCM_NORETURN;
static void vm_error_not_a_thunk (const char *func_name, SCM x) SCM_NORETURN;
static void vm_error_apply_to_non_list (SCM x) SCM_NORETURN;
static void vm_error_kwargs_length_not_even (SCM proc) SCM_NORETURN;
static void vm_error_kwargs_invalid_keyword (SCM proc, SCM obj) SCM_NORETURN;
static void vm_error_kwargs_unrecognized_keyword (SCM proc, SCM kw) SCM_NORETURN;
static void vm_error_too_many_args (int nargs) SCM_NORETURN;
static void vm_error_wrong_num_args (SCM proc) SCM_NORETURN;
static void vm_error_wrong_type_apply (SCM proc) SCM_NORETURN;
static void vm_error_stack_overflow (struct scm_vm *vp) SCM_NORETURN;
static void vm_error_stack_underflow (void) SCM_NORETURN;
static void vm_error_improper_list (SCM x) SCM_NORETURN;
static void vm_error_not_a_pair (const char *subr, SCM x) SCM_NORETURN;
static void vm_error_not_a_bytevector (const char *subr, SCM x) SCM_NORETURN;
static void vm_error_not_a_struct (const char *subr, SCM x) SCM_NORETURN;
static void vm_error_no_values (void) SCM_NORETURN;
static void vm_error_not_enough_values (void) SCM_NORETURN;
static void vm_error_continuation_not_rewindable (SCM cont) SCM_NORETURN;
static void vm_error_bad_wide_string_length (size_t len) SCM_NORETURN;
#if VM_CHECK_IP
static void vm_error_invalid_address (void) SCM_NORETURN;
#endif
#if VM_CHECK_OBJECT
static void vm_error_object (void) SCM_NORETURN;
#endif
#if VM_CHECK_FREE_VARIABLES
static void vm_error_free_variable (void) SCM_NORETURN;
#endif
>>>>>>> 95ed2217

static void
vm_error (const char *msg, SCM arg)
{
  scm_throw (sym_vm_error,
             scm_list_3 (sym_vm_run, scm_from_latin1_string (msg),
                         SCM_UNBNDP (arg) ? SCM_EOL : scm_list_1 (arg)));
  abort(); /* not reached */
}

static void
vm_error_bad_instruction (scm_t_uint32 inst)
{
  vm_error ("VM: Bad instruction: ~s", scm_from_uint32 (inst));
}

static void
vm_error_unbound (SCM proc, SCM sym)
{
  scm_error_scm (scm_misc_error_key, proc,
                 scm_from_latin1_string ("Unbound variable: ~s"),
                 scm_list_1 (sym), SCM_BOOL_F);
}

static void
vm_error_unbound_fluid (SCM proc, SCM fluid)
{
  scm_error_scm (scm_misc_error_key, proc,
                 scm_from_latin1_string ("Unbound fluid: ~s"),
                 scm_list_1 (fluid), SCM_BOOL_F);
}

static void
vm_error_not_a_variable (const char *func_name, SCM x)
{
  scm_error (scm_arg_type_key, func_name, "Not a variable: ~S",
             scm_list_1 (x), scm_list_1 (x));
}

static void
vm_error_apply_to_non_list (SCM x)
{
  scm_error (scm_arg_type_key, "apply", "Apply to non-list: ~S",
             scm_list_1 (x), scm_list_1 (x));
}

static void
vm_error_kwargs_length_not_even (SCM proc)
{
  scm_error_scm (sym_keyword_argument_error, proc,
                 scm_from_latin1_string ("Odd length of keyword argument list"),
                 SCM_EOL, SCM_BOOL_F);
}

static void
vm_error_kwargs_invalid_keyword (SCM proc, SCM obj)
{
  scm_error_scm (sym_keyword_argument_error, proc,
                 scm_from_latin1_string ("Invalid keyword"),
                 SCM_EOL, scm_list_1 (obj));
}

static void
vm_error_kwargs_unrecognized_keyword (SCM proc, SCM kw)
{
  scm_error_scm (sym_keyword_argument_error, proc,
                 scm_from_latin1_string ("Unrecognized keyword"),
                 SCM_EOL, scm_list_1 (kw));
}

static void
vm_error_too_many_args (int nargs)
{
  vm_error ("VM: Too many arguments", scm_from_int (nargs));
}

static void
vm_error_wrong_num_args (SCM proc)
{
  scm_wrong_num_args (proc);
}

static void
vm_error_wrong_type_apply (SCM proc)
{
  scm_error (scm_arg_type_key, NULL, "Wrong type to apply: ~S",
             scm_list_1 (proc), scm_list_1 (proc));
}

static void
vm_error_stack_overflow (struct scm_vm *vp)
{
  if (vp->stack_limit < vp->stack_base + vp->stack_size)
    /* There are VM_STACK_RESERVE_SIZE bytes left.  Make them available so
       that `throw' below can run on this VM.  */
    vp->stack_limit = vp->stack_base + vp->stack_size;
  else
    /* There is no space left on the stack.  FIXME: Do something more
       sensible here! */
    abort ();
  vm_error ("VM: Stack overflow", SCM_UNDEFINED);
}

static void
vm_error_stack_underflow (void)
{
  vm_error ("VM: Stack underflow", SCM_UNDEFINED);
}

static void
vm_error_improper_list (SCM x)
{
  vm_error ("Expected a proper list, but got object with tail ~s", x);
}

static void
vm_error_not_a_pair (const char *subr, SCM x)
{
  scm_wrong_type_arg_msg (subr, 1, x, "pair");
}

static void
vm_error_not_a_bytevector (const char *subr, SCM x)
{
  scm_wrong_type_arg_msg (subr, 1, x, "bytevector");
}

static void
vm_error_not_a_struct (const char *subr, SCM x)
{
  scm_wrong_type_arg_msg (subr, 1, x, "struct");
}

static void
vm_error_no_values (void)
{
  vm_error ("Zero values returned to single-valued continuation",
            SCM_UNDEFINED);
}

static void
vm_error_not_enough_values (void)
{
  vm_error ("Too few values returned to continuation", SCM_UNDEFINED);
}

static void
vm_error_continuation_not_rewindable (SCM cont)
{
  vm_error ("Unrewindable partial continuation", cont);
}

static void
vm_error_bad_wide_string_length (size_t len)
{
  vm_error ("VM: Bad wide string length: ~S", scm_from_size_t (len));
}




static SCM boot_continuation;

static SCM rtl_boot_continuation;
static SCM rtl_apply;
static SCM rtl_values;

static const scm_t_uint32 rtl_boot_continuation_code[] = {
  SCM_PACK_RTL_24 (scm_rtl_op_halt_values, 0), /* empty stack frame in r0-r2, results from r3 */
  SCM_PACK_RTL_24 (scm_rtl_op_halt, 0) /* result in r0 */
};

static scm_t_uint32* rtl_boot_multiple_value_continuation_code =
  (scm_t_uint32 *) rtl_boot_continuation_code;

static scm_t_uint32* rtl_boot_single_value_continuation_code =
  (scm_t_uint32 *) rtl_boot_continuation_code + 1;

static const scm_t_uint32 rtl_apply_code[] = {
  SCM_PACK_RTL_24 (scm_rtl_op_apply, 0) /* proc in r0, args from r1, nargs set */
};

static const scm_t_uint32 rtl_values_code[] = {
  SCM_PACK_RTL_24 (scm_rtl_op_values, 0) /* vals from r0 */
};



/*
 * VM
 */

static SCM
resolve_variable (SCM what, SCM module)
{
  if (SCM_LIKELY (scm_is_symbol (what)))
    {
      if (scm_is_true (module))
        return scm_module_lookup (module, what);
      else
        return scm_module_lookup (scm_the_root_module (), what);
    }
  else
    {
      SCM modname, sym, public;

      modname = SCM_CAR (what);
      sym = SCM_CADR (what);
      public = SCM_CADDR (what);

      if (scm_is_true (public))
        return scm_public_lookup (modname, sym);
      else
        return scm_private_lookup (modname, sym);
    }
}
  
#define VM_MIN_STACK_SIZE	(1024)
#define VM_DEFAULT_STACK_SIZE	(64 * 1024)
static size_t vm_stack_size = VM_DEFAULT_STACK_SIZE;

static void
initialize_default_stack_size (void)
{
  int size = scm_getenv_int ("GUILE_STACK_SIZE", vm_stack_size);
  if (size >= VM_MIN_STACK_SIZE)
    vm_stack_size = size;
}

#define VM_NAME   vm_regular_engine
#define RTL_VM_NAME   rtl_vm_regular_engine
#define FUNC_NAME "vm-regular-engine"
#define VM_ENGINE SCM_VM_REGULAR_ENGINE
#include "vm-engine.c"
#undef VM_NAME
#undef RTL_VM_NAME
#undef FUNC_NAME
#undef VM_ENGINE

#define VM_NAME	  vm_debug_engine
#define RTL_VM_NAME   rtl_vm_debug_engine
#define FUNC_NAME "vm-debug-engine"
#define VM_ENGINE SCM_VM_DEBUG_ENGINE
#include "vm-engine.c"
#undef VM_NAME
#undef RTL_VM_NAME
#undef FUNC_NAME
#undef VM_ENGINE

static const scm_t_vm_engine vm_engines[] = 
  { vm_regular_engine, vm_debug_engine };

#ifdef VM_ENABLE_PRECISE_STACK_GC_SCAN

/* The GC "kind" for the VM stack.  */
static int vm_stack_gc_kind;

#endif

static SCM
make_vm (void)
#define FUNC_NAME "make_vm"
{
  int i;
  struct scm_vm *vp;

  vp = scm_gc_malloc (sizeof (struct scm_vm), "vm");

  vp->stack_size= vm_stack_size;

#ifdef VM_ENABLE_PRECISE_STACK_GC_SCAN
  vp->stack_base = (SCM *)
    GC_generic_malloc (vp->stack_size * sizeof (SCM), vm_stack_gc_kind);

  /* Keep a pointer to VP so that `vm_stack_mark ()' can know what the stack
     top is.  */
  *vp->stack_base = SCM_PACK_POINTER (vp);
  vp->stack_base++;
  vp->stack_size--;
#else
  vp->stack_base  = scm_gc_malloc (vp->stack_size * sizeof (SCM),
				   "stack-base");
#endif

#ifdef VM_ENABLE_STACK_NULLING
  memset (vp->stack_base, 0, vp->stack_size * sizeof (SCM));
#endif
  vp->stack_limit = vp->stack_base + vp->stack_size - VM_STACK_RESERVE_SIZE;
  vp->ip    	  = NULL;
  vp->sp    	  = vp->stack_base - 1;
  vp->fp    	  = NULL;
  vp->engine      = vm_default_engine;
  vp->trace_level = 0;
  for (i = 0; i < SCM_VM_NUM_HOOKS; i++)
    vp->hooks[i] = SCM_BOOL_F;
  return scm_cell (scm_tc7_vm, (scm_t_bits)vp);
}
#undef FUNC_NAME

#ifdef VM_ENABLE_PRECISE_STACK_GC_SCAN

/* Mark the VM stack region between its base and its current top.  */
static struct GC_ms_entry *
vm_stack_mark (GC_word *addr, struct GC_ms_entry *mark_stack_ptr,
	       struct GC_ms_entry *mark_stack_limit, GC_word env)
{
  GC_word *word;
  const struct scm_vm *vm;

  /* The first word of the VM stack should contain a pointer to the
     corresponding VM.  */
  vm = * ((struct scm_vm **) addr);

  if (vm == NULL
      || (SCM *) addr != vm->stack_base - 1)
    /* ADDR must be a pointer to a free-list element, which we must ignore
       (see warning in <gc/gc_mark.h>).  */
    return mark_stack_ptr;

  for (word = (GC_word *) vm->stack_base; word <= (GC_word *) vm->sp; word++)
    mark_stack_ptr = GC_MARK_AND_PUSH ((* (GC_word **) word),
				       mark_stack_ptr, mark_stack_limit,
				       NULL);

  return mark_stack_ptr;
}

#endif /* VM_ENABLE_PRECISE_STACK_GC_SCAN */


SCM
scm_c_vm_run (SCM vm, SCM program, SCM *argv, int nargs)
{
  struct scm_vm *vp = SCM_VM_DATA (vm);
  SCM_CHECK_STACK;
  return vm_engines[vp->engine](vm, program, argv, nargs);
}

/* Scheme interface */

SCM_DEFINE (scm_the_vm, "the-vm", 0, 0, 0,
	    (void),
	    "Return the current thread's VM.")
#define FUNC_NAME s_scm_the_vm
{
  scm_i_thread *t = SCM_I_CURRENT_THREAD;

  if (SCM_UNLIKELY (scm_is_false (t->vm)))
    t->vm = make_vm ();

  return t->vm;
}
#undef FUNC_NAME


SCM_DEFINE (scm_vm_p, "vm?", 1, 0, 0,
	    (SCM obj),
	    "")
#define FUNC_NAME s_scm_vm_p
{
  return scm_from_bool (SCM_VM_P (obj));
}
#undef FUNC_NAME

SCM_DEFINE (scm_make_vm, "make-vm", 0, 0, 0,
	    (void),
	    "")
#define FUNC_NAME s_scm_make_vm,
{
  return make_vm ();
}
#undef FUNC_NAME

SCM_DEFINE (scm_vm_ip, "vm:ip", 1, 0, 0,
	    (SCM vm),
	    "")
#define FUNC_NAME s_scm_vm_ip
{
  SCM_VALIDATE_VM (1, vm);
  return scm_from_unsigned_integer ((scm_t_bits) SCM_VM_DATA (vm)->ip);
}
#undef FUNC_NAME

SCM_DEFINE (scm_vm_sp, "vm:sp", 1, 0, 0,
	    (SCM vm),
	    "")
#define FUNC_NAME s_scm_vm_sp
{
  SCM_VALIDATE_VM (1, vm);
  return scm_from_unsigned_integer ((scm_t_bits) SCM_VM_DATA (vm)->sp);
}
#undef FUNC_NAME

SCM_DEFINE (scm_vm_fp, "vm:fp", 1, 0, 0,
	    (SCM vm),
	    "")
#define FUNC_NAME s_scm_vm_fp
{
  SCM_VALIDATE_VM (1, vm);
  return scm_from_unsigned_integer ((scm_t_bits) SCM_VM_DATA (vm)->fp);
}
#undef FUNC_NAME

#define VM_DEFINE_HOOK(n)				\
{							\
  struct scm_vm *vp;					\
  SCM_VALIDATE_VM (1, vm);				\
  vp = SCM_VM_DATA (vm);				\
  if (scm_is_false (vp->hooks[n]))			\
    vp->hooks[n] = scm_make_hook (SCM_I_MAKINUM (1));	\
  return vp->hooks[n];					\
}

SCM_DEFINE (scm_vm_apply_hook, "vm-apply-hook", 1, 0, 0,
	    (SCM vm),
	    "")
#define FUNC_NAME s_scm_vm_apply_hook
{
  VM_DEFINE_HOOK (SCM_VM_APPLY_HOOK);
}
#undef FUNC_NAME

SCM_DEFINE (scm_vm_push_continuation_hook, "vm-push-continuation-hook", 1, 0, 0,
	    (SCM vm),
	    "")
#define FUNC_NAME s_scm_vm_push_continuation_hook
{
  VM_DEFINE_HOOK (SCM_VM_PUSH_CONTINUATION_HOOK);
}
#undef FUNC_NAME

SCM_DEFINE (scm_vm_pop_continuation_hook, "vm-pop-continuation-hook", 1, 0, 0,
	    (SCM vm),
	    "")
#define FUNC_NAME s_scm_vm_pop_continuation_hook
{
  VM_DEFINE_HOOK (SCM_VM_POP_CONTINUATION_HOOK);
}
#undef FUNC_NAME

SCM_DEFINE (scm_vm_next_hook, "vm-next-hook", 1, 0, 0,
	    (SCM vm),
	    "")
#define FUNC_NAME s_scm_vm_next_hook
{
  VM_DEFINE_HOOK (SCM_VM_NEXT_HOOK);
}
#undef FUNC_NAME

SCM_DEFINE (scm_vm_abort_continuation_hook, "vm-abort-continuation-hook", 1, 0, 0,
	    (SCM vm),
	    "")
#define FUNC_NAME s_scm_vm_abort_continuation_hook
{
  VM_DEFINE_HOOK (SCM_VM_ABORT_CONTINUATION_HOOK);
}
#undef FUNC_NAME

SCM_DEFINE (scm_vm_restore_continuation_hook, "vm-restore-continuation-hook", 1, 0, 0,
	    (SCM vm),
	    "")
#define FUNC_NAME s_scm_vm_restore_continuation_hook
{
  VM_DEFINE_HOOK (SCM_VM_RESTORE_CONTINUATION_HOOK);
}
#undef FUNC_NAME

SCM_DEFINE (scm_vm_trace_level, "vm-trace-level", 1, 0, 0,
	    (SCM vm),
	    "")
#define FUNC_NAME s_scm_vm_trace_level
{
  SCM_VALIDATE_VM (1, vm);
  return scm_from_int (SCM_VM_DATA (vm)->trace_level);
}
#undef FUNC_NAME

SCM_DEFINE (scm_set_vm_trace_level_x, "set-vm-trace-level!", 2, 0, 0,
	    (SCM vm, SCM level),
	    "")
#define FUNC_NAME s_scm_set_vm_trace_level_x
{
  SCM_VALIDATE_VM (1, vm);
  SCM_VM_DATA (vm)->trace_level = scm_to_int (level);
  return SCM_UNSPECIFIED;
}
#undef FUNC_NAME


/*
 * VM engines
 */

static int
symbol_to_vm_engine (SCM engine, const char *FUNC_NAME)
{
  if (scm_is_eq (engine, sym_regular))
    return SCM_VM_REGULAR_ENGINE;
  else if (scm_is_eq (engine, sym_debug))
    return SCM_VM_DEBUG_ENGINE;
  else
    SCM_MISC_ERROR ("Unknown VM engine: ~a", scm_list_1 (engine));
}
  
static SCM
vm_engine_to_symbol (int engine, const char *FUNC_NAME)
{
  switch (engine)
    {
    case SCM_VM_REGULAR_ENGINE:
      return sym_regular;
    case SCM_VM_DEBUG_ENGINE:
      return sym_debug;
    default:
      /* ? */
      SCM_MISC_ERROR ("Unknown VM engine: ~a",
                      scm_list_1 (scm_from_int (engine)));
    }
}
  
SCM_DEFINE (scm_vm_engine, "vm-engine", 1, 0, 0,
	    (SCM vm),
	    "")
#define FUNC_NAME s_scm_vm_engine
{
  SCM_VALIDATE_VM (1, vm);
  return vm_engine_to_symbol (SCM_VM_DATA (vm)->engine, FUNC_NAME);
}
#undef FUNC_NAME

void
scm_c_set_vm_engine_x (SCM vm, int engine)
#define FUNC_NAME "set-vm-engine!"
{
  SCM_VALIDATE_VM (1, vm);

  if (engine < 0 || engine >= SCM_VM_NUM_ENGINES)
    SCM_MISC_ERROR ("Unknown VM engine: ~a",
                    scm_list_1 (scm_from_int (engine)));
    
  SCM_VM_DATA (vm)->engine = engine;
}
#undef FUNC_NAME

SCM_DEFINE (scm_set_vm_engine_x, "set-vm-engine!", 2, 0, 0,
	    (SCM vm, SCM engine),
	    "")
#define FUNC_NAME s_scm_set_vm_engine_x
{
  scm_c_set_vm_engine_x (vm, symbol_to_vm_engine (engine, FUNC_NAME));
  return SCM_UNSPECIFIED;
}
#undef FUNC_NAME

void
scm_c_set_default_vm_engine_x (int engine)
#define FUNC_NAME "set-default-vm-engine!"
{
  if (engine < 0 || engine >= SCM_VM_NUM_ENGINES)
    SCM_MISC_ERROR ("Unknown VM engine: ~a",
                    scm_list_1 (scm_from_int (engine)));
    
  vm_default_engine = engine;
}
#undef FUNC_NAME

SCM_DEFINE (scm_set_default_vm_engine_x, "set-default-vm-engine!", 1, 0, 0,
	    (SCM engine),
	    "")
#define FUNC_NAME s_scm_set_default_vm_engine_x
{
  scm_c_set_default_vm_engine_x (symbol_to_vm_engine (engine, FUNC_NAME));
  return SCM_UNSPECIFIED;
}
#undef FUNC_NAME

static void reinstate_vm (SCM vm)
{
  scm_i_thread *t = SCM_I_CURRENT_THREAD;
  t->vm = vm;
}

SCM_DEFINE (scm_call_with_vm, "call-with-vm", 2, 0, 1,
	    (SCM vm, SCM proc, SCM args),
	    "Apply @var{proc} to @var{args} in a dynamic extent in which\n"
            "@var{vm} is the current VM.\n\n"
            "As an implementation restriction, if @var{vm} is not the same\n"
            "as the current thread's VM, continuations captured within the\n"
            "call to @var{proc} may not be reinstated once control leaves\n"
            "@var{proc}.")
#define FUNC_NAME s_scm_call_with_vm
{
  SCM prev_vm, ret;
  SCM *argv;
  int i, nargs;
  scm_t_wind_flags flags;
  scm_i_thread *t = SCM_I_CURRENT_THREAD;

  SCM_VALIDATE_VM (1, vm);
  SCM_VALIDATE_PROC (2, proc);

  nargs = scm_ilength (args);
  if (SCM_UNLIKELY (nargs < 0))
    scm_wrong_type_arg_msg (FUNC_NAME, 3, args, "list");
  
  argv = alloca (nargs * sizeof(SCM));
  for (i = 0; i < nargs; i++)
    {
      argv[i] = SCM_CAR (args);
      args = SCM_CDR (args);
    }

  prev_vm = t->vm;

  /* Reentry can happen via invokation of a saved continuation, but
     continuations only save the state of the VM that they are in at
     capture-time, which might be different from this one.  So, in the
     case that the VMs are different, set up a non-rewindable frame to
     prevent reinstating an incomplete continuation.  */
  flags = scm_is_eq (prev_vm, vm) ? 0 : SCM_F_WIND_EXPLICITLY;
  if (flags)
    {
      scm_dynwind_begin (0);
      scm_dynwind_unwind_handler_with_scm (reinstate_vm, prev_vm, flags);
      t->vm = vm;
    }

  ret = scm_c_vm_run (vm, proc, argv, nargs);

  if (flags)
    scm_dynwind_end ();
  
  return ret;
}
#undef FUNC_NAME


/*
 * Initialize
 */

SCM scm_load_compiled_with_vm (SCM file)
{
  SCM program = scm_load_thunk_from_file (file);

  return scm_c_vm_run (scm_the_vm (), program, NULL, 0);
}

  
static SCM
make_boot_program (void)
{
  struct scm_objcode *bp;
  size_t bp_size;
  SCM u8vec, ret;
    
  const scm_t_uint8 text[] = { 
    scm_op_make_int8_1,
    scm_op_halt
  };

  bp_size = sizeof (struct scm_objcode) + sizeof (text);
  bp = scm_gc_malloc_pointerless (bp_size, "boot-program");
  memcpy (SCM_C_OBJCODE_BASE (bp), text, sizeof (text));
  bp->len = sizeof(text);
  bp->metalen = 0;

  u8vec = scm_c_take_gc_bytevector ((scm_t_int8*)bp, bp_size, SCM_BOOL_F);
  ret = scm_make_program (scm_bytecode_to_objcode (u8vec, SCM_UNDEFINED),
                          SCM_BOOL_F, SCM_BOOL_F);
  SCM_SET_CELL_WORD_0 (ret, (SCM_CELL_WORD_0 (ret) | SCM_F_PROGRAM_IS_BOOT));

  return ret;
}

void
scm_bootstrap_vm (void)
{
  scm_c_register_extension ("libguile-" SCM_EFFECTIVE_VERSION,
                            "scm_init_vm",
                            (scm_t_extension_init_func)scm_init_vm, NULL);

  initialize_default_stack_size ();

  sym_vm_run = scm_from_latin1_symbol ("vm-run");
  sym_vm_error = scm_from_latin1_symbol ("vm-error");
  sym_keyword_argument_error = scm_from_latin1_symbol ("keyword-argument-error");
  sym_regular = scm_from_latin1_symbol ("regular");
  sym_debug = scm_from_latin1_symbol ("debug");

  boot_continuation = make_boot_program ();

#ifdef VM_ENABLE_PRECISE_STACK_GC_SCAN
  vm_stack_gc_kind =
    GC_new_kind (GC_new_free_list (),
		 GC_MAKE_PROC (GC_new_proc (vm_stack_mark), 0),
		 0, 1);

#endif
}

void
scm_init_vm (void)
{
#ifndef SCM_MAGIC_SNARFER
#include "libguile/vm.x"
#endif

  rtl_boot_continuation = scm_i_make_rtl_program (rtl_boot_continuation_code);
  rtl_apply = scm_i_make_rtl_program (rtl_apply_code);
  rtl_values = scm_i_make_rtl_program (rtl_values_code);
}

/*
  Local Variables:
  c-file-style: "gnu"
  End:
*/<|MERGE_RESOLUTION|>--- conflicted
+++ resolved
@@ -413,15 +413,14 @@
  */
 
 static void vm_error (const char *msg, SCM arg) SCM_NORETURN;
-<<<<<<< HEAD
 static void vm_error_bad_instruction (scm_t_uint32 inst) SCM_NORETURN SCM_NOINLINE;
 static void vm_error_unbound (SCM proc, SCM sym) SCM_NORETURN SCM_NOINLINE;
 static void vm_error_unbound_fluid (SCM proc, SCM fluid) SCM_NORETURN SCM_NOINLINE;
 static void vm_error_not_a_variable (const char *func_name, SCM x) SCM_NORETURN SCM_NOINLINE;
 static void vm_error_apply_to_non_list (SCM x) SCM_NORETURN SCM_NOINLINE;
 static void vm_error_kwargs_length_not_even (SCM proc) SCM_NORETURN SCM_NOINLINE;
-static void vm_error_kwargs_invalid_keyword (SCM proc) SCM_NORETURN SCM_NOINLINE;
-static void vm_error_kwargs_unrecognized_keyword (SCM proc) SCM_NORETURN SCM_NOINLINE;
+static void vm_error_kwargs_invalid_keyword (SCM proc, SCM obj) SCM_NORETURN SCM_NOINLINE;
+static void vm_error_kwargs_unrecognized_keyword (SCM proc, SCM kw) SCM_NORETURN SCM_NOINLINE;
 static void vm_error_too_many_args (int nargs) SCM_NORETURN SCM_NOINLINE;
 static void vm_error_wrong_num_args (SCM proc) SCM_NORETURN SCM_NOINLINE;
 static void vm_error_wrong_type_apply (SCM proc) SCM_NORETURN SCM_NOINLINE;
@@ -435,39 +434,6 @@
 static void vm_error_not_enough_values (void) SCM_NORETURN SCM_NOINLINE;
 static void vm_error_continuation_not_rewindable (SCM cont) SCM_NORETURN SCM_NOINLINE;
 static void vm_error_bad_wide_string_length (size_t len) SCM_NORETURN SCM_NOINLINE;
-=======
-static void vm_error_bad_instruction (scm_t_uint32 inst) SCM_NORETURN;
-static void vm_error_unbound (SCM proc, SCM sym) SCM_NORETURN;
-static void vm_error_unbound_fluid (SCM proc, SCM fluid) SCM_NORETURN;
-static void vm_error_not_a_variable (const char *func_name, SCM x) SCM_NORETURN;
-static void vm_error_not_a_thunk (const char *func_name, SCM x) SCM_NORETURN;
-static void vm_error_apply_to_non_list (SCM x) SCM_NORETURN;
-static void vm_error_kwargs_length_not_even (SCM proc) SCM_NORETURN;
-static void vm_error_kwargs_invalid_keyword (SCM proc, SCM obj) SCM_NORETURN;
-static void vm_error_kwargs_unrecognized_keyword (SCM proc, SCM kw) SCM_NORETURN;
-static void vm_error_too_many_args (int nargs) SCM_NORETURN;
-static void vm_error_wrong_num_args (SCM proc) SCM_NORETURN;
-static void vm_error_wrong_type_apply (SCM proc) SCM_NORETURN;
-static void vm_error_stack_overflow (struct scm_vm *vp) SCM_NORETURN;
-static void vm_error_stack_underflow (void) SCM_NORETURN;
-static void vm_error_improper_list (SCM x) SCM_NORETURN;
-static void vm_error_not_a_pair (const char *subr, SCM x) SCM_NORETURN;
-static void vm_error_not_a_bytevector (const char *subr, SCM x) SCM_NORETURN;
-static void vm_error_not_a_struct (const char *subr, SCM x) SCM_NORETURN;
-static void vm_error_no_values (void) SCM_NORETURN;
-static void vm_error_not_enough_values (void) SCM_NORETURN;
-static void vm_error_continuation_not_rewindable (SCM cont) SCM_NORETURN;
-static void vm_error_bad_wide_string_length (size_t len) SCM_NORETURN;
-#if VM_CHECK_IP
-static void vm_error_invalid_address (void) SCM_NORETURN;
-#endif
-#if VM_CHECK_OBJECT
-static void vm_error_object (void) SCM_NORETURN;
-#endif
-#if VM_CHECK_FREE_VARIABLES
-static void vm_error_free_variable (void) SCM_NORETURN;
-#endif
->>>>>>> 95ed2217
 
 static void
 vm_error (const char *msg, SCM arg)
