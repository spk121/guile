/* Copyright (C) 1995-1999, 2000, 2001, 2002, 2003, 2004, 2006, 2008,
 *   2009, 2010, 2011, 2012, 2013, 2014 Free Software Foundation, Inc.
 *
 * This library is free software; you can redistribute it and/or
 * modify it under the terms of the GNU Lesser General Public License
 * as published by the Free Software Foundation; either version 3 of
 * the License, or (at your option) any later version.
 *
 * This library is distributed in the hope that it will be useful, but
 * WITHOUT ANY WARRANTY; without even the implied warranty of
 * MERCHANTABILITY or FITNESS FOR A PARTICULAR PURPOSE.  See the GNU
 * Lesser General Public License for more details.
 *
 * You should have received a copy of the GNU Lesser General Public
 * License along with this library; if not, write to the Free Software
 * Foundation, Inc., 51 Franklin Street, Fifth Floor, Boston, MA
 * 02110-1301 USA
 */



#ifdef HAVE_CONFIG_H
# include <config.h>
#endif

#include <errno.h>
#include <iconv.h>
#include <stdio.h>
#include <assert.h>

#include <uniconv.h>
#include <unictype.h>

#include "libguile/_scm.h"
#include "libguile/chars.h"
#include "libguile/continuations.h"
#include "libguile/smob.h"
#include "libguile/control.h"
#include "libguile/eval.h"
#include "libguile/macros.h"
#include "libguile/procprop.h"
#include "libguile/read.h"
#include "libguile/programs.h"
#include "libguile/alist.h"
#include "libguile/struct.h"
#include "libguile/ports.h"
#include "libguile/ports-internal.h"
#include "libguile/root.h"
#include "libguile/strings.h"
#include "libguile/strports.h"
#include "libguile/vectors.h"
#include "libguile/numbers.h"
#include "libguile/vm.h"

#include "libguile/validate.h"
#include "libguile/print.h"

#include "libguile/private-options.h"



/* Character printers.  */

#define PORT_CONVERSION_HANDLER(port)		\
  SCM_PTAB_ENTRY (port)->ilseq_handler

static size_t display_string (const void *, int, size_t, SCM,
			      scm_t_string_failed_conversion_handler);

static int display_character (scm_t_wchar, SCM,
			      scm_t_string_failed_conversion_handler);

static void write_character (scm_t_wchar, SCM, int);

static void write_character_escaped (scm_t_wchar, int, SCM);



/* {Names of immediate symbols}
 * 
 * This table must agree with the declarations in scm.h: {Immediate Symbols}.
 */

/* This table must agree with the list of flags in tags.h.  */
static const char *iflagnames[] =
{
  "#f",
  "#nil",  /* Elisp nil value. Should print from elisp as symbol `nil'. */
  "#<XXX UNUSED LISP FALSE -- DO NOT USE -- SHOULD NEVER BE SEEN XXX>",
  "()",
  "#t",
  "#<XXX UNUSED BOOLEAN 0 -- DO NOT USE -- SHOULD NEVER BE SEEN XXX>",
  "#<XXX UNUSED BOOLEAN 1 -- DO NOT USE -- SHOULD NEVER BE SEEN XXX>",
  "#<XXX UNUSED BOOLEAN 2 -- DO NOT USE -- SHOULD NEVER BE SEEN XXX>",
  "#<unspecified>",
  "#<undefined>",
  "#<eof>",

  /* Unbound slot marker for GOOPS.  For internal use in GOOPS only.  */
  "#<unbound>",
};

SCM_SYMBOL (sym_reader, "reader");

scm_t_option scm_print_opts[] = {
  { SCM_OPTION_SCM, "highlight-prefix", (scm_t_bits)SCM_BOOL_F_BITS,
    "The string to print before highlighted values." },
  { SCM_OPTION_SCM, "highlight-suffix", (scm_t_bits)SCM_BOOL_F_BITS,
    "The string to print after highlighted values." },
  { SCM_OPTION_SCM, "quote-keywordish-symbols", (scm_t_bits)SCM_BOOL_F_BITS,
    "How to print symbols that have a colon as their first or last character. "
    "The value '#f' does not quote the colons; '#t' quotes them; "
    "'reader' quotes them when the reader option 'keywords' is not '#f'." },
  { SCM_OPTION_BOOLEAN, "escape-newlines", 1,
    "Render newlines as \\n when printing using `write'." },
  { SCM_OPTION_BOOLEAN, "r7rs-symbols", 0,
    "Escape symbols using R7RS |...| symbol notation." },
  { 0 },
};

SCM_DEFINE (scm_print_options, "print-options-interface", 0, 1, 0, 
            (SCM setting),
	    "Option interface for the print options. Instead of using\n"
	    "this procedure directly, use the procedures\n"
	    "@code{print-enable}, @code{print-disable}, @code{print-set!}\n"
	    "and @code{print-options}.")
#define FUNC_NAME s_scm_print_options
{
  SCM ans = scm_options (setting,
			 scm_print_opts,
			 FUNC_NAME);
  return ans;
}
#undef FUNC_NAME


/* {Printing of Scheme Objects}
 */

/* Detection of circular references.
 *
 * Due to other constraints in the implementation, this code has bad
 * time complexity (O (depth * N)), The printer code can be
 * rewritten to be O(N).
 */
#define PUSH_REF(pstate, obj)			\
do						\
{						\
  PSTATE_STACK_SET (pstate, pstate->top, obj);	\
  pstate->top++;				\
  if (pstate->top == pstate->ceiling)		\
    grow_ref_stack (pstate);			\
} while(0)

#define ENTER_NESTED_DATA(pstate, obj, label)			\
do								\
{								\
  register unsigned long i;					\
  for (i = 0; i < pstate->top; ++i)				\
    if (scm_is_eq (PSTATE_STACK_REF (pstate, i), (obj)))	\
      goto label;						\
  if (pstate->fancyp)						\
    {								\
      if (pstate->top - pstate->list_offset >= pstate->level)	\
	{							\
	  scm_putc_unlocked ('#', port);					\
	  return;						\
	}							\
    }								\
  PUSH_REF(pstate, obj);					\
} while(0)

#define EXIT_NESTED_DATA(pstate)				\
do								\
{								\
  --pstate->top;						\
  PSTATE_STACK_SET (pstate, pstate->top, SCM_UNDEFINED);	\
}								\
while (0)

SCM scm_print_state_vtable = SCM_BOOL_F;
static SCM print_state_pool = SCM_EOL;
scm_i_pthread_mutex_t print_state_mutex = SCM_I_PTHREAD_MUTEX_INITIALIZER;

#ifdef GUILE_DEBUG /* Used for debugging purposes */

SCM_DEFINE (scm_current_pstate, "current-pstate", 0, 0, 0, 
           (),
	    "Return the current-pstate -- the car of the\n"
	    "@code{print_state_pool}.  @code{current-pstate} is only\n"
	    "included in @code{--enable-guile-debug} builds.")
#define FUNC_NAME s_scm_current_pstate
{
  if (!scm_is_null (print_state_pool))
    return SCM_CAR (print_state_pool);
  else
    return SCM_BOOL_F;
}
#undef FUNC_NAME

#endif

#define PSTATE_SIZE 50L

static SCM
make_print_state (void)
{
  SCM print_state
    = scm_make_struct (scm_print_state_vtable, SCM_INUM0, SCM_EOL);
  scm_print_state *pstate = SCM_PRINT_STATE (print_state);
  pstate->ref_vect = scm_c_make_vector (PSTATE_SIZE, SCM_UNDEFINED);
  pstate->ceiling = SCM_SIMPLE_VECTOR_LENGTH (pstate->ref_vect);
  pstate->highlight_objects = SCM_EOL;
  return print_state;
}

SCM
scm_make_print_state ()
{
  SCM answer = SCM_BOOL_F;

  /* First try to allocate a print state from the pool */
  scm_i_pthread_mutex_lock (&print_state_mutex);
  if (!scm_is_null (print_state_pool))
    {
      answer = SCM_CAR (print_state_pool);
      print_state_pool = SCM_CDR (print_state_pool);
    }
  scm_i_pthread_mutex_unlock (&print_state_mutex);
  
  return scm_is_false (answer) ? make_print_state () : answer;
}

void
scm_free_print_state (SCM print_state)
{
  SCM handle;
  scm_print_state *pstate = SCM_PRINT_STATE (print_state);
  /* Cleanup before returning print state to pool.
   * It is better to do it here.  Doing it in scm_prin1
   * would cost more since that function is called much more
   * often.
   */
  pstate->fancyp = 0;
  pstate->revealed = 0;
  pstate->highlight_objects = SCM_EOL;
  scm_i_pthread_mutex_lock (&print_state_mutex);
  handle = scm_cons (print_state, print_state_pool);
  print_state_pool = handle;
  scm_i_pthread_mutex_unlock (&print_state_mutex);
}

SCM
scm_i_port_with_print_state (SCM port, SCM print_state)
{
  if (SCM_UNBNDP (print_state))
    {
      if (SCM_PORT_WITH_PS_P (port))
	return port;
      else
	print_state = scm_make_print_state ();
      /* port does not need to be coerced since it doesn't have ps */
    }
  else
    port = SCM_COERCE_OUTPORT (port);
  SCM_RETURN_NEWSMOB (scm_tc16_port_with_ps,
		      SCM_UNPACK (scm_cons (port, print_state)));
}

static void
grow_ref_stack (scm_print_state *pstate)
{
  SCM old_vect = pstate->ref_vect;
  size_t old_size = SCM_SIMPLE_VECTOR_LENGTH (old_vect);
  size_t new_size = 2 * pstate->ceiling;
  SCM new_vect = scm_c_make_vector (new_size, SCM_UNDEFINED);
  unsigned long int i;

  for (i = 0; i != old_size; ++i)
    SCM_SIMPLE_VECTOR_SET (new_vect, i, SCM_SIMPLE_VECTOR_REF (old_vect, i));

  pstate->ref_vect = new_vect;
  pstate->ceiling = new_size;
}

#define PSTATE_STACK_REF(p,i)   SCM_SIMPLE_VECTOR_REF((p)->ref_vect, (i))
#define PSTATE_STACK_SET(p,i,v) SCM_SIMPLE_VECTOR_SET((p)->ref_vect, (i), (v))

static void
print_circref (SCM port, scm_print_state *pstate, SCM ref)
{
  register long i;
  long self = pstate->top - 1;
  i = pstate->top - 1;
  if (scm_is_pair (PSTATE_STACK_REF (pstate, i)))
    {
      while (i > 0)
	{
	  if (!scm_is_pair (PSTATE_STACK_REF (pstate, i-1))
	      || !scm_is_eq (SCM_CDR (PSTATE_STACK_REF (pstate, i-1)), 
			     SCM_CDR (PSTATE_STACK_REF (pstate, i))))
	    break;
	  --i;
	}
      self = i;
    }
  for (i = pstate->top - 1; 1; --i)
    if (scm_is_eq (PSTATE_STACK_REF(pstate, i), ref))
      break;
  scm_putc_unlocked ('#', port);
  scm_intprint (i - self, 10, port);
  scm_putc_unlocked ('#', port);
}

/* Print the name of a symbol. */

static int
quote_keywordish_symbols (void)
{
  SCM option = SCM_PRINT_KEYWORD_STYLE;

  if (scm_is_false (option))
    return 0;
  if (scm_is_eq (option, sym_reader))
    return scm_is_true (SCM_PACK (SCM_KEYWORD_STYLE));
  return 1;
}

#define INITIAL_IDENTIFIER_MASK                                      \
  (UC_CATEGORY_MASK_Lu | UC_CATEGORY_MASK_Ll | UC_CATEGORY_MASK_Lt   \
   | UC_CATEGORY_MASK_Lm | UC_CATEGORY_MASK_Lo | UC_CATEGORY_MASK_Mn \
   | UC_CATEGORY_MASK_Nl | UC_CATEGORY_MASK_No | UC_CATEGORY_MASK_Pd \
   | UC_CATEGORY_MASK_Pc | UC_CATEGORY_MASK_Po | UC_CATEGORY_MASK_Sc \
   | UC_CATEGORY_MASK_Sm | UC_CATEGORY_MASK_Sk | UC_CATEGORY_MASK_So \
   | UC_CATEGORY_MASK_Co)

#define SUBSEQUENT_IDENTIFIER_MASK                                      \
  (INITIAL_IDENTIFIER_MASK                                              \
   | UC_CATEGORY_MASK_Nd | UC_CATEGORY_MASK_Mc | UC_CATEGORY_MASK_Me)

/* FIXME: Cache this information on the symbol, somehow.  */
static int
symbol_has_extended_read_syntax (SCM sym)
{
  size_t pos, len = scm_i_symbol_length (sym);
  scm_t_wchar c;

  /* The empty symbol.  */
  if (len == 0)
    return 1;

  c = scm_i_symbol_ref (sym, 0);

  switch (c) 
    {
    case '\'':
    case '`':
    case ',':
    case '"':
    case ';':
    case '#':
      /* Some initial-character constraints.  */
      return 1;

    case '|':
    case '\\':
      /* R7RS allows neither '|' nor '\' in bare symbols.  */
      if (SCM_PRINT_R7RS_SYMBOLS_P)
        return 1;
      break;
  
    case ':':
      /* Symbols that look like keywords.  */
      return quote_keywordish_symbols ();
  
    case '.':
      /* Single dot conflicts with dotted-pair notation.  */
      if (len == 1)
        return 1;
      /* Fall through to check numbers.  */
    case '+':
    case '-':
    case '0':
    case '1':
    case '2':
    case '3':
    case '4':
    case '5':
    case '6': 
    case '7':
    case '8':
    case '9':
     /* Number-ish symbols.  Numbers with radixes already caught be #
        above.  */
      if (scm_is_true (scm_i_string_to_number (scm_symbol_to_string (sym), 10)))
        return 1;
      break;

    default:
      break;
    }
  
  /* Other disallowed first characters.  */
  if (!uc_is_general_category_withtable (c, INITIAL_IDENTIFIER_MASK))
    return 1;

  /* Keywords can be identified by trailing colons too.  */
  if (scm_i_symbol_ref (sym, len - 1) == ':')
    return quote_keywordish_symbols ();

  /* Otherwise, any character that's in the identifier category mask is
     fine to pass through as-is, provided it's not one of the ASCII
     delimiters like `;'.  */
  for (pos = 1; pos < len; pos++)
    {
      c = scm_i_symbol_ref (sym, pos);
      if (!uc_is_general_category_withtable (c, SUBSEQUENT_IDENTIFIER_MASK))
        return 1;
      else if (c == '"' || c == ';' || c == '#')
        return 1;
      else if ((c == '|' || c == '\\') && SCM_PRINT_R7RS_SYMBOLS_P)
        /* R7RS allows neither '|' nor '\' in bare symbols.  */
        return 1;
    }

  return 0;
}

static void
print_normal_symbol (SCM sym, SCM port)
{
  size_t len;
  scm_t_string_failed_conversion_handler strategy;

  len = scm_i_symbol_length (sym);
  strategy = SCM_PTAB_ENTRY (port)->ilseq_handler;

  if (scm_i_is_narrow_symbol (sym))
    display_string (scm_i_symbol_chars (sym), 1, len, port, strategy);
  else
    display_string (scm_i_symbol_wide_chars (sym), 0, len, port, strategy);
}

static void
print_extended_symbol (SCM sym, SCM port)
{
  size_t pos, len;
  scm_t_string_failed_conversion_handler strategy;

  len = scm_i_symbol_length (sym);
  strategy = PORT_CONVERSION_HANDLER (port);

  scm_lfwrite_unlocked ("#{", 2, port);

  for (pos = 0; pos < len; pos++)
    {
      scm_t_wchar c = scm_i_symbol_ref (sym, pos);
      
      if (uc_is_general_category_withtable (c,
                                            SUBSEQUENT_IDENTIFIER_MASK
                                            | UC_CATEGORY_MASK_Zs))
        {
          if (!display_character (c, port, strategy)
              || (c == '\\' && !display_character (c, port, strategy)))
            scm_encoding_error ("print_extended_symbol", errno,
                                "cannot convert to output locale",
                                port, SCM_MAKE_CHAR (c));
        }
      else
        {
          scm_lfwrite_unlocked ("\\x", 2, port);
          scm_intprint (c, 16, port);
          scm_putc_unlocked (';', port);
        }
    }

  scm_lfwrite_unlocked ("}#", 2, port);
}

static void
print_r7rs_extended_symbol (SCM sym, SCM port)
{
  size_t pos, len;
  scm_t_string_failed_conversion_handler strategy;

  len = scm_i_symbol_length (sym);
  strategy = PORT_CONVERSION_HANDLER (port);

  scm_putc_unlocked ('|', port);

  for (pos = 0; pos < len; pos++)
    {
      scm_t_wchar c = scm_i_symbol_ref (sym, pos);

      switch (c)
        {
        case '\a': scm_lfwrite_unlocked ("\\a", 2, port); break;
        case '\b': scm_lfwrite_unlocked ("\\b", 2, port); break;
        case '\t': scm_lfwrite_unlocked ("\\t", 2, port); break;
        case '\n': scm_lfwrite_unlocked ("\\n", 2, port); break;
        case '\r': scm_lfwrite_unlocked ("\\r", 2, port); break;
        case '|':  scm_lfwrite_unlocked ("\\|", 2, port); break;
        case '\\': scm_lfwrite_unlocked ("\\x5c;", 5, port); break;
        default:
          if (uc_is_general_category_withtable (c,
                                                UC_CATEGORY_MASK_L
                                                | UC_CATEGORY_MASK_M
                                                | UC_CATEGORY_MASK_N
                                                | UC_CATEGORY_MASK_P
                                                | UC_CATEGORY_MASK_S)
              || (c == ' '))
            {
              if (!display_character (c, port, strategy))
                scm_encoding_error ("print_r7rs_extended_symbol", errno,
                                    "cannot convert to output locale",
                                    port, SCM_MAKE_CHAR (c));
            }
          else
            {
              scm_lfwrite_unlocked ("\\x", 2, port);
              scm_intprint (c, 16, port);
              scm_putc_unlocked (';', port);
            }
          break;
        }
    }

  scm_putc_unlocked ('|', port);
}

/* FIXME: allow R6RS hex escapes instead of #{...}# or |...|.  */
static void
print_symbol (SCM sym, SCM port)
{
  if (!symbol_has_extended_read_syntax (sym))
    print_normal_symbol (sym, port);
  else if (SCM_PRINT_R7RS_SYMBOLS_P)
    print_r7rs_extended_symbol (sym, port);
  else
    print_extended_symbol (sym, port);
}

void
scm_print_symbol_name (const char *str, size_t len, SCM port)
{
  SCM symbol = scm_from_utf8_symboln (str, len);
  print_symbol (symbol, port);
}

/* Print generally.  Handles both write and display according to PSTATE.
 */
SCM_GPROC(s_write, "write", 1, 1, 0, scm_write, g_write);
SCM_GPROC(s_display, "display", 1, 1, 0, scm_display, g_display);

static void iprin1 (SCM exp, SCM port, scm_print_state *pstate);


/* Print a character as an octal or hex escape.  */
#define PRINT_CHAR_ESCAPE(i, port)              \
  do                                            \
    {                                           \
      if (!SCM_R6RS_ESCAPES_P)                  \
        scm_intprint (i, 8, port);              \
      else                                      \
        {                                       \
          scm_puts_unlocked ("x", port);                 \
          scm_intprint (i, 16, port);           \
        }                                       \
    }                                           \
  while (0)

  
void 
scm_iprin1 (SCM exp, SCM port, scm_print_state *pstate)
{
  if (pstate->fancyp
      && scm_is_true (scm_memq (exp, pstate->highlight_objects)))
    {
      scm_display (SCM_PRINT_HIGHLIGHT_PREFIX, port);
      iprin1 (exp, port, pstate);
      scm_display (SCM_PRINT_HIGHLIGHT_SUFFIX, port);
    }
  else
    iprin1 (exp, port, pstate);
}

static void
print_vector_or_weak_vector (SCM v, size_t len, SCM (*ref) (SCM, size_t),
                             SCM port, scm_print_state *pstate)
{
  long i;
  long last = len - 1;
  int cutp = 0;
  if (pstate->fancyp && len > pstate->length)
    {
      last = pstate->length - 1;
      cutp = 1;
    }
  for (i = 0; i < last; ++i)
    {
      scm_iprin1 (ref (v, i), port, pstate);
      scm_putc_unlocked (' ', port);
    }
  if (i == last)
    {
      /* CHECK_INTS; */
      scm_iprin1 (ref (v, i), port, pstate);
    }
  if (cutp)
    scm_puts_unlocked (" ...", port);
  scm_putc_unlocked (')', port);
}

static void
iprin1 (SCM exp, SCM port, scm_print_state *pstate)
{
  switch (SCM_ITAG3 (exp))
    {
    case scm_tc3_tc7_1:
    case scm_tc3_tc7_2:
      /* These tc3 tags should never occur in an immediate value.  They are
       * only used in cell types of non-immediates, i. e. the value returned
       * by SCM_CELL_TYPE (exp) can use these tags.
       */
      scm_ipruk ("immediate", exp, port);
      break;
    case scm_tc3_int_1:
    case scm_tc3_int_2:
      scm_intprint (SCM_I_INUM (exp), 10, port);
      break;
    case scm_tc3_imm24:
      if (SCM_CHARP (exp))
	{
	  if (SCM_WRITINGP (pstate))
	    write_character (SCM_CHAR (exp), port, 0);
	  else
	    {
	      if (!display_character (SCM_CHAR (exp), port,
				      PORT_CONVERSION_HANDLER (port)))
		scm_encoding_error (__func__, errno,
				    "cannot convert to output locale",
				    port, exp);
	    }
	}
      else if (SCM_IFLAGP (exp)
	       && ((size_t) SCM_IFLAGNUM (exp) < (sizeof iflagnames / sizeof (char *))))
        {
          scm_puts_unlocked (iflagnames [SCM_IFLAGNUM (exp)], port);
        }
      else
	{
	  /* unknown immediate value */
	  scm_ipruk ("immediate", exp, port);
	}
      break;
    case scm_tc3_cons:
      switch (SCM_TYP7 (exp))
	{
	case scm_tcs_struct:
	  {
	    ENTER_NESTED_DATA (pstate, exp, circref);
	    if (SCM_OBJ_CLASS_FLAGS (exp) & SCM_CLASSF_GOOPS)
	      {
		SCM pwps, print = pstate->writingp ? g_write : g_display;
		if (SCM_UNPACK (print) == 0)
		  goto print_struct;
		pwps = scm_i_port_with_print_state (port, pstate->handle);
		pstate->revealed = 1;
		scm_call_2 (print, exp, pwps);
	      }
	    else
	      {
	      print_struct:
		scm_print_struct (exp, port, pstate);
	      }
	    EXIT_NESTED_DATA (pstate);
	  }
	  break;
	case scm_tcs_cons_imcar:
	case scm_tcs_cons_nimcar:
	  ENTER_NESTED_DATA (pstate, exp, circref);
	  scm_iprlist ("(", exp, ')', port, pstate);
	  EXIT_NESTED_DATA (pstate);
	  break;
	circref:
	  print_circref (port, pstate, exp);
	  break;
	case scm_tc7_number:
          switch SCM_TYP16 (exp) {
          case scm_tc16_big:
            scm_bigprint (exp, port, pstate);
            break;
          case scm_tc16_real:
            scm_print_real (exp, port, pstate);
            break;
          case scm_tc16_complex:
            scm_print_complex (exp, port, pstate);
            break;
          case scm_tc16_fraction:
            scm_i_print_fraction (exp, port, pstate);
            break;
          }
	  break;
        case scm_tc7_stringbuf:
          scm_i_print_stringbuf (exp, port, pstate);
          break;
        case scm_tc7_string:
          if (SCM_WRITINGP (pstate))
            {
              size_t len, i;

              display_character ('"', port, iconveh_question_mark);
              len = scm_i_string_length (exp);
              for (i = 0; i < len; ++i)
		write_character (scm_i_string_ref (exp, i), port, 1);

              display_character ('"', port, iconveh_question_mark);
              scm_remember_upto_here_1 (exp);
            }
          else
	    {
	      size_t len, printed;

	      len = scm_i_string_length (exp);
	      printed = display_string (scm_i_string_data (exp),
					scm_i_is_narrow_string (exp),
					len, port,
					PORT_CONVERSION_HANDLER (port));
	      if (SCM_UNLIKELY (printed < len))
		scm_encoding_error (__func__, errno,
				    "cannot convert to output locale",
				    port, scm_c_string_ref (exp, printed));
	    }

          scm_remember_upto_here_1 (exp);
          break;
	case scm_tc7_symbol:
	  if (scm_i_symbol_is_interned (exp))
	    {
	      print_symbol (exp, port);
	      scm_remember_upto_here_1 (exp);
	    }
	  else
	    {
	      scm_puts_unlocked ("#<uninterned-symbol ", port);
	      print_symbol (exp, port);
	      scm_putc_unlocked (' ', port);
	      scm_uintprint (SCM_UNPACK (exp), 16, port);
	      scm_putc_unlocked ('>', port);
	    }
	  break;
	case scm_tc7_variable:
	  scm_i_variable_print (exp, port, pstate);
	  break;
	case scm_tc7_program:
	  scm_i_program_print (exp, port, pstate);
	  break;
	case scm_tc7_pointer:
	  scm_i_pointer_print (exp, port, pstate);
	  break;
	case scm_tc7_hashtable:
	  scm_i_hashtable_print (exp, port, pstate);
	  break;
	case scm_tc7_weak_set:
	  scm_i_weak_set_print (exp, port, pstate);
	  break;
	case scm_tc7_weak_table:
	  scm_i_weak_table_print (exp, port, pstate);
	  break;
	case scm_tc7_fluid:
	  scm_i_fluid_print (exp, port, pstate);
	  break;
	case scm_tc7_dynamic_state:
	  scm_i_dynamic_state_print (exp, port, pstate);
	  break;
	case scm_tc7_frame:
	  scm_i_frame_print (exp, port, pstate);
	  break;
	case scm_tc7_vm_cont:
	  scm_i_vm_cont_print (exp, port, pstate);
	  break;
	case scm_tc7_array:
	  ENTER_NESTED_DATA (pstate, exp, circref);
          scm_i_print_array (exp, port, pstate);
          EXIT_NESTED_DATA (pstate);
          break;
	case scm_tc7_bytevector:
	  scm_i_print_bytevector (exp, port, pstate);
	  break;
	case scm_tc7_bitvector:
	  scm_i_print_bitvector (exp, port, pstate);
	  break;
	case scm_tc7_wvect:
	  ENTER_NESTED_DATA (pstate, exp, circref);
          scm_puts_unlocked ("#w(", port);
          print_vector_or_weak_vector (exp, scm_c_weak_vector_length (exp),
                                       scm_c_weak_vector_ref, port, pstate);
	  EXIT_NESTED_DATA (pstate);
	  break;
	case scm_tc7_vector:
	  ENTER_NESTED_DATA (pstate, exp, circref);
<<<<<<< HEAD
	  scm_puts_unlocked ("#(", port);
          print_vector_or_weak_vector (exp, SCM_SIMPLE_VECTOR_LENGTH (exp),
                                       scm_c_vector_ref, port, pstate);
=======
	  scm_puts ("#(", port);
	common_vector_printer:
	  {
	    register long i;
	    long last = SCM_SIMPLE_VECTOR_LENGTH (exp) - 1;
	    int cutp = 0;
	    if (pstate->fancyp
		&& SCM_SIMPLE_VECTOR_LENGTH (exp) > pstate->length)
	      {
		last = pstate->length - 1;
		cutp = 1;
	      }
	    if (SCM_I_WVECTP (exp))
	      {
		/* Elements of weak vectors may not be accessed via the
		   `SIMPLE_VECTOR_REF ()' macro.  */
		for (i = 0; i < last; ++i)
		  {
		    scm_iprin1 (scm_c_weak_vector_ref (exp, i),
				port, pstate);
		    scm_putc (' ', port);
		  }
	      }
	    else
	      {
		for (i = 0; i < last; ++i)
		  {
		    scm_iprin1 (SCM_SIMPLE_VECTOR_REF (exp, i), port, pstate);
		    scm_putc (' ', port);
		  }
	      }

	    if (i == last)
	      {
		/* CHECK_INTS; */
                scm_iprin1 (SCM_I_WVECTP (exp)
                            ? scm_c_weak_vector_ref (exp, i)
                            : SCM_SIMPLE_VECTOR_REF (exp, i),
                            port, pstate);
	      }
	    if (cutp)
	      scm_puts (" ...", port);
	    scm_putc (')', port);
	  }
>>>>>>> e0da53b4
	  EXIT_NESTED_DATA (pstate);
	  break;
	case scm_tc7_port:
	  {
	    scm_t_ptob_descriptor *ptob = SCM_PORT_DESCRIPTOR (exp);
	    if (ptob->print && ptob->print (exp, port, pstate))
	      break;
	    goto punk;
	  }
	case scm_tc7_smob:
	  ENTER_NESTED_DATA (pstate, exp, circref);
	  SCM_SMOB_DESCRIPTOR (exp).print (exp, port, pstate);
	  EXIT_NESTED_DATA (pstate);
	  break;
	default:
          /* case scm_tcs_closures: */
	punk:
	  scm_ipruk ("type", exp, port);
	}
    }
}

/* Print states are necessary for circular reference safe printing.
 * They are also expensive to allocate.  Therefore print states are
 * kept in a pool so that they can be reused.
 */

/* The PORT argument can also be a print-state/port pair, which will
 * then be used instead of allocating a new print state.  This is
 * useful for continuing a chain of print calls from Scheme.  */

void 
scm_prin1 (SCM exp, SCM port, int writingp)
{
  SCM handle = SCM_BOOL_F; /* Will GC protect the handle whilst unlinked */
  SCM pstate_scm;
  scm_print_state *pstate;
  int old_writingp;

  /* If PORT is a print-state/port pair, use that.  Else create a new
     print-state. */

  if (SCM_PORT_WITH_PS_P (port))
    {
      pstate_scm = SCM_PORT_WITH_PS_PS (port);
      port = SCM_PORT_WITH_PS_PORT (port);
    }
  else
    {
      /* First try to allocate a print state from the pool */
      scm_i_pthread_mutex_lock (&print_state_mutex);
      if (!scm_is_null (print_state_pool))
	{
	  handle = print_state_pool;
	  print_state_pool = SCM_CDR (print_state_pool);
	}
      scm_i_pthread_mutex_unlock (&print_state_mutex);
      if (scm_is_false (handle))
	handle = scm_list_1 (make_print_state ());
      pstate_scm = SCM_CAR (handle);
    }

  pstate = SCM_PRINT_STATE (pstate_scm);
  old_writingp = pstate->writingp;
  pstate->writingp = writingp;
  scm_iprin1 (exp, port, pstate);
  pstate->writingp = old_writingp;

  /* Return print state to pool if it has been created above and
     hasn't escaped to Scheme. */

  if (scm_is_true (handle) && !pstate->revealed)
    {
      scm_i_pthread_mutex_lock (&print_state_mutex);
      SCM_SETCDR (handle, print_state_pool);
      print_state_pool = handle;
      scm_i_pthread_mutex_unlock (&print_state_mutex);
    }
}

/* Convert codepoint CH to UTF-8 and store the result in UTF8.  Return
   the number of bytes of the UTF-8-encoded string.  */
static size_t
codepoint_to_utf8 (scm_t_wchar ch, scm_t_uint8 utf8[4])
{
  size_t len;
  scm_t_uint32 codepoint;

  codepoint = (scm_t_uint32) ch;

  if (codepoint <= 0x7f)
    {
      len = 1;
      utf8[0] = (scm_t_uint8) codepoint;
    }
  else if (codepoint <= 0x7ffUL)
    {
      len = 2;
      utf8[0] = 0xc0 | (codepoint >> 6);
      utf8[1] = 0x80 | (codepoint & 0x3f);
    }
  else if (codepoint <= 0xffffUL)
    {
      len = 3;
      utf8[0] = 0xe0 | (codepoint >> 12);
      utf8[1] = 0x80 | ((codepoint >> 6) & 0x3f);
      utf8[2] = 0x80 | (codepoint & 0x3f);
    }
  else
    {
      len = 4;
      utf8[0] = 0xf0 | (codepoint >> 18);
      utf8[1] = 0x80 | ((codepoint >> 12) & 0x3f);
      utf8[2] = 0x80 | ((codepoint >> 6) & 0x3f);
      utf8[3] = 0x80 | (codepoint & 0x3f);
    }

  return len;
}

#define STR_REF(s, x)				\
  (narrow_p					\
   ? (scm_t_wchar) ((unsigned char *) (s))[x]	\
   : ((scm_t_wchar *) (s))[x])

/* Write STR to PORT as UTF-8.  STR is a LEN-codepoint string; it is
   narrow if NARROW_P is true, wide otherwise.  Return LEN.  */
static size_t
display_string_as_utf8 (const void *str, int narrow_p, size_t len,
			SCM port)
{
  size_t printed = 0;

  while (len > printed)
    {
      size_t utf8_len, i;
      char *input, utf8_buf[256];

      /* Convert STR to UTF-8.  */
      for (i = printed, utf8_len = 0, input = utf8_buf;
	   i < len && utf8_len + 4 < sizeof (utf8_buf);
	   i++)
	{
	  utf8_len += codepoint_to_utf8 (STR_REF (str, i),
					 (scm_t_uint8 *) input);
	  input = utf8_buf + utf8_len;
	}

      /* INPUT was successfully converted, entirely; print the
	 result.  */
      scm_lfwrite_unlocked (utf8_buf, utf8_len, port);
      printed += i - printed;
    }

  assert (printed == len);

  return len;
}

/* Write STR to PORT as ISO-8859-1.  STR is a LEN-codepoint string; it
   is narrow if NARROW_P is true, wide otherwise.  Return LEN.  */
static size_t
display_string_as_latin1 (const void *str, int narrow_p, size_t len,
                          SCM port,
                          scm_t_string_failed_conversion_handler strategy)
{
  size_t printed = 0;

  if (narrow_p)
    {
      scm_lfwrite_unlocked (str, len, port);
      return len;
    }

  while (printed < len)
    {
      char buf[256];
      size_t i;

      for (i = 0; i < sizeof(buf) && printed < len; i++, printed++)
        {
          scm_t_wchar c = STR_REF (str, printed);

          if (c < 256)
            buf[i] = c;
          else
            break;
        }

      scm_lfwrite_unlocked (buf, i, port);

      if (i < sizeof(buf) && printed < len)
        {
          if (strategy == SCM_FAILED_CONVERSION_ERROR)
            break;
          else if (strategy == SCM_FAILED_CONVERSION_ESCAPE_SEQUENCE)
            write_character_escaped (STR_REF (str, printed), 1, port);
          else
            /* STRATEGY is `SCM_FAILED_CONVERSION_QUESTION_MARK'.  */
            display_string ("?", 1, 1, port, strategy);
          printed++;
        }
    }

  return printed;
}

/* Convert STR through PORT's output conversion descriptor and write the
   output to PORT.  Return the number of codepoints written.  */
static size_t
display_string_using_iconv (const void *str, int narrow_p, size_t len,
			    SCM port,
			    scm_t_string_failed_conversion_handler strategy)
{
  size_t printed;
  scm_t_iconv_descriptors *id;
  scm_t_port_internal *pti = SCM_PORT_GET_INTERNAL (port);

  id = scm_i_port_iconv_descriptors (port, SCM_PORT_WRITE);

  if (SCM_UNLIKELY (pti->at_stream_start_for_bom_write && len > 0))
    {
      scm_t_port *pt = SCM_PTAB_ENTRY (port);

      /* Record that we're no longer at stream start.  */
      pti->at_stream_start_for_bom_write = 0;
      if (pt->rw_random)
        pti->at_stream_start_for_bom_read = 0;

      /* Write a BOM if appropriate.  */
      if (SCM_UNLIKELY (strcmp(pt->encoding, "UTF-16") == 0
                        || strcmp(pt->encoding, "UTF-32") == 0))
        display_character (SCM_UNICODE_BOM, port, iconveh_error);
    }

  printed = 0;

  while (len > printed)
    {
      size_t done, utf8_len, input_left, output_left, i;
      size_t codepoints_read, output_len;
      char *input, *output;
      char utf8_buf[256], encoded_output[256];
      size_t offsets[256];

      /* Convert STR to UTF-8.  */
      for (i = printed, utf8_len = 0, input = utf8_buf;
	   i < len && utf8_len + 4 < sizeof (utf8_buf);
	   i++)
	{
	  offsets[utf8_len] = i;
	  utf8_len += codepoint_to_utf8 (STR_REF (str, i),
					 (scm_t_uint8 *) input);
	  input = utf8_buf + utf8_len;
	}

      input = utf8_buf;
      input_left = utf8_len;

      output = encoded_output;
      output_left = sizeof (encoded_output);

      done = iconv (id->output_cd, &input, &input_left,
		    &output, &output_left);

      output_len = sizeof (encoded_output) - output_left;

      if (SCM_UNLIKELY (done == (size_t) -1))
	{
          int errno_save = errno;

	  /* Reset the `iconv' state.  */
	  iconv (id->output_cd, NULL, NULL, NULL, NULL);

	  /* Print the OUTPUT_LEN bytes successfully converted.  */
	  scm_lfwrite_unlocked (encoded_output, output_len, port);

	  /* See how many input codepoints these OUTPUT_LEN bytes
	     corresponds to.  */
	  codepoints_read = offsets[input - utf8_buf] - printed;
	  printed += codepoints_read;

	  if (errno_save == EILSEQ &&
	      strategy != SCM_FAILED_CONVERSION_ERROR)
	    {
	      /* Conversion failed somewhere in INPUT and we want to
		 escape or substitute the offending input character.  */

	      if (strategy == SCM_FAILED_CONVERSION_ESCAPE_SEQUENCE)
		{
		  scm_t_wchar ch;

		  /* Find CH, the offending codepoint, and escape it.  */
		  ch = STR_REF (str, offsets[input - utf8_buf]);
		  write_character_escaped (ch, 1, port);
		}
	      else
		/* STRATEGY is `SCM_FAILED_CONVERSION_QUESTION_MARK'.  */
		display_string ("?", 1, 1, port, strategy);

	      printed++;
	    }
	  else
	    /* Something bad happened that we can't handle: bail out.  */
	    break;
	}
      else
	{
	  /* INPUT was successfully converted, entirely; print the
	     result.  */
	  scm_lfwrite_unlocked (encoded_output, output_len, port);
	  codepoints_read = i - printed;
	  printed += codepoints_read;
	}
    }

  return printed;
}

#undef STR_REF

/* Display the LEN codepoints in STR to PORT according to STRATEGY;
   return the number of codepoints successfully displayed.  If NARROW_P,
   then STR is interpreted as a sequence of `char', denoting a Latin-1
   string; otherwise it's interpreted as a sequence of
   `scm_t_wchar'.  */
static size_t
display_string (const void *str, int narrow_p,
		size_t len, SCM port,
		scm_t_string_failed_conversion_handler strategy)
{
  scm_t_port_internal *pti;

  pti = SCM_PORT_GET_INTERNAL (port);

  if (pti->encoding_mode == SCM_PORT_ENCODING_MODE_UTF8)
    return display_string_as_utf8 (str, narrow_p, len, port);
  else if (pti->encoding_mode == SCM_PORT_ENCODING_MODE_LATIN1)
    return display_string_as_latin1 (str, narrow_p, len, port, strategy);
  else
    return display_string_using_iconv (str, narrow_p, len, port, strategy);
}

/* Attempt to display CH to PORT according to STRATEGY.  Return non-zero
   if CH was successfully displayed, zero otherwise (e.g., if it was not
   representable in PORT's encoding.)  */
static int
display_character (scm_t_wchar ch, SCM port,
		   scm_t_string_failed_conversion_handler strategy)
{
  return display_string (&ch, 0, 1, port, strategy) == 1;
}

/* Attempt to pretty-print CH, a combining character, to PORT.  Return
   zero upon failure, non-zero otherwise.  The idea is to print CH above
   a dotted circle to make it more visible.  */
static int
write_combining_character (scm_t_wchar ch, SCM port)
{
  scm_t_wchar str[2];

  str[0] = SCM_CODEPOINT_DOTTED_CIRCLE;
  str[1] = ch;

  return display_string (str, 0, 2, port, iconveh_error) == 2;
}

/* Write CH to PORT in its escaped form, using the string escape syntax
   if STRING_ESCAPES_P is non-zero.  */
static void
write_character_escaped (scm_t_wchar ch, int string_escapes_p, SCM port)
{
  if (string_escapes_p)
    {
      /* Represent CH using the in-string escape syntax.  */

      static const char hex[] = "0123456789abcdef";
      static const char escapes[7] = "abtnvfr";
      char buf[9];

      if (ch >= 0x07 && ch <= 0x0D && ch != 0x0A)
	{
	  /* Use special escapes for some C0 controls.  */
	  buf[0] = '\\';
	  buf[1] = escapes[ch - 0x07];
	  scm_lfwrite_unlocked (buf, 2, port);
	}
      else if (!SCM_R6RS_ESCAPES_P)
	{
	  if (ch <= 0xFF)
	    {
	      buf[0] = '\\';
	      buf[1] = 'x';
	      buf[2] = hex[ch / 16];
	      buf[3] = hex[ch % 16];
	      scm_lfwrite_unlocked (buf, 4, port);
	    }
	  else if (ch <= 0xFFFF)
	    {
	      buf[0] = '\\';
	      buf[1] = 'u';
	      buf[2] = hex[(ch & 0xF000) >> 12];
	      buf[3] = hex[(ch & 0xF00) >> 8];
	      buf[4] = hex[(ch & 0xF0) >> 4];
	      buf[5] = hex[(ch & 0xF)];
	      scm_lfwrite_unlocked (buf, 6, port);
	    }
	  else if (ch > 0xFFFF)
	    {
	      buf[0] = '\\';
	      buf[1] = 'U';
	      buf[2] = hex[(ch & 0xF00000) >> 20];
	      buf[3] = hex[(ch & 0xF0000) >> 16];
	      buf[4] = hex[(ch & 0xF000) >> 12];
	      buf[5] = hex[(ch & 0xF00) >> 8];
	      buf[6] = hex[(ch & 0xF0) >> 4];
	      buf[7] = hex[(ch & 0xF)];
	      scm_lfwrite_unlocked (buf, 8, port);
	    }
	}
      else
	{
	  /* Print an R6RS variable-length hex escape: "\xNNNN;".  */
	  scm_t_wchar ch2 = ch;

	  int i = 8;
	  buf[i] = ';';
	  i --;
	  if (ch == 0)
	    buf[i--] = '0';
	  else
	    while (ch2 > 0)
	      {
		buf[i] = hex[ch2 & 0xF];
		ch2 >>= 4;
		i --;
	      }
	  buf[i] = 'x';
	  i --;
	  buf[i] = '\\';
	  scm_lfwrite_unlocked (buf + i, 9 - i, port);
	}
    }
  else
    {
      /* Represent CH using the character escape syntax.  */
      const char *name;

      name = scm_i_charname (SCM_MAKE_CHAR (ch));
      if (name != NULL)
	scm_puts_unlocked (name, port);
      else
	PRINT_CHAR_ESCAPE (ch, port);
    }
}

/* Write CH to PORT, escaping it if it's non-graphic or not
   representable in PORT's encoding.  If STRING_ESCAPES_P is true and CH
   needs to be escaped, it is escaped using the in-string escape syntax;
   otherwise the character escape syntax is used.  */
static void
write_character (scm_t_wchar ch, SCM port, int string_escapes_p)
{
  int printed = 0;
  scm_t_string_failed_conversion_handler strategy;

  strategy = PORT_CONVERSION_HANDLER (port);

  if (string_escapes_p)
    {
      /* Check if CH deserves special treatment.  */
      if (ch == '"' || ch == '\\')
	{
	  display_character ('\\', port, iconveh_question_mark);
	  display_character (ch, port, strategy);
	  printed = 1;
	}
      else if (ch == '\n' && SCM_PRINT_ESCAPE_NEWLINES_P)
        {
	  display_character ('\\', port, iconveh_question_mark);
	  display_character ('n', port, strategy);
	  printed = 1;
        }
      else if (ch == ' ' || ch == '\n')
	{
	  display_character (ch, port, strategy);
	  printed = 1;
	}
    }
  else
    {
      display_string ("#\\", 1, 2, port, iconveh_question_mark);

      if (uc_combining_class (ch) != UC_CCC_NR)
	/* Character is a combining character, so attempt to
	   pretty-print it.  */
	printed = write_combining_character (ch, port);
    }

  if (!printed
      && uc_is_general_category_withtable (ch,
					   UC_CATEGORY_MASK_L |
					   UC_CATEGORY_MASK_M |
					   UC_CATEGORY_MASK_N |
					   UC_CATEGORY_MASK_P |
					   UC_CATEGORY_MASK_S))
    /* CH is graphic; attempt to display it.  */
    printed = display_character (ch, port, iconveh_error);

  if (!printed)
    /* CH isn't graphic or cannot be represented in PORT's encoding.  */
    write_character_escaped (ch, string_escapes_p, port);
}

/* Display STR to PORT from START inclusive to END exclusive.  */
void
scm_i_display_substring (SCM str, size_t start, size_t end, SCM port)
{
  int narrow_p;
  const char *buf;
  size_t len, printed;

  buf = scm_i_string_data (str);
  len = end - start;
  narrow_p = scm_i_is_narrow_string (str);
  buf += start * (narrow_p ? sizeof (char) : sizeof (scm_t_wchar));

  printed = display_string (buf, narrow_p, end - start, port,
			    PORT_CONVERSION_HANDLER (port));

  if (SCM_UNLIKELY (printed < len))
    scm_encoding_error (__func__, errno,
			"cannot convert to output locale",
			port, scm_c_string_ref (str, printed + start));
}


/* Print an integer.
 */

void 
scm_intprint (scm_t_intmax n, int radix, SCM port)
{
  char num_buf[SCM_INTBUFLEN];
  scm_lfwrite_unlocked (num_buf, scm_iint2str (n, radix, num_buf), port);
}

void 
scm_uintprint (scm_t_uintmax n, int radix, SCM port)
{
  char num_buf[SCM_INTBUFLEN];
  scm_lfwrite_unlocked (num_buf, scm_iuint2str (n, radix, num_buf), port);
}

/* Print an object of unrecognized type.
 */

void 
scm_ipruk (char *hdr, SCM ptr, SCM port)
{
  scm_puts_unlocked ("#<unknown-", port);
  scm_puts_unlocked (hdr, port);
  if (1) /* (scm_in_heap_p (ptr)) */ /* FIXME */
    {
      scm_puts_unlocked (" (0x", port);
      scm_uintprint (SCM_CELL_WORD_0 (ptr), 16, port);
      scm_puts_unlocked (" . 0x", port);
      scm_uintprint (SCM_CELL_WORD_1 (ptr), 16, port);
      scm_puts_unlocked (") @", port);
    }
  scm_puts_unlocked (" 0x", port);
  scm_uintprint (SCM_UNPACK (ptr), 16, port);
  scm_putc_unlocked ('>', port);
}


/* Print a list.
 */
void 
scm_iprlist (char *hdr, SCM exp, int tlr, SCM port, scm_print_state *pstate)
{
  register SCM hare, tortoise;
  long floor = pstate->top - 2;
  scm_puts_unlocked (hdr, port);
  /* CHECK_INTS; */
  if (pstate->fancyp)
    goto fancy_printing;
  
  /* Run a hare and tortoise so that total time complexity will be
     O(depth * N) instead of O(N^2). */
  hare = SCM_CDR (exp);
  tortoise = exp;
  while (scm_is_pair (hare))
    {
      if (scm_is_eq (hare, tortoise))
	goto fancy_printing;
      hare = SCM_CDR (hare);
      if (!scm_is_pair (hare))
	break;
      hare = SCM_CDR (hare);
      tortoise = SCM_CDR (tortoise);
    }
  
  /* No cdr cycles intrinsic to this list */
  scm_iprin1 (SCM_CAR (exp), port, pstate);
  for (exp = SCM_CDR (exp); scm_is_pair (exp); exp = SCM_CDR (exp))
    {
      register long i;

      for (i = floor; i >= 0; --i)
	if (scm_is_eq (PSTATE_STACK_REF(pstate, i), exp))
	  goto circref;
      PUSH_REF (pstate, exp);
      scm_putc_unlocked (' ', port);
      /* CHECK_INTS; */
      scm_iprin1 (SCM_CAR (exp), port, pstate);
    }
  if (!SCM_NULL_OR_NIL_P (exp))
    {
      scm_puts_unlocked (" . ", port);
      scm_iprin1 (exp, port, pstate);
    }

end:
  scm_putc_unlocked (tlr, port);
  pstate->top = floor + 2;
  return;
  
fancy_printing:
  {
    long n = pstate->length;
    
    scm_iprin1 (SCM_CAR (exp), port, pstate);
    exp = SCM_CDR (exp); --n;
    for (; scm_is_pair (exp); exp = SCM_CDR (exp))
      {
	register unsigned long i;

	for (i = 0; i < pstate->top; ++i)
	  if (scm_is_eq (PSTATE_STACK_REF(pstate, i), exp))
	    goto fancy_circref;
	if (pstate->fancyp)
	  {
	    if (n == 0)
	      {
		scm_puts_unlocked (" ...", port);
		goto skip_tail;
	      }
	    else
	      --n;
	  }
	PUSH_REF(pstate, exp);
	++pstate->list_offset;
	scm_putc_unlocked (' ', port);
	/* CHECK_INTS; */
	scm_iprin1 (SCM_CAR (exp), port, pstate);
      }
  }
  if (!SCM_NULL_OR_NIL_P (exp))
    {
      scm_puts_unlocked (" . ", port);
      scm_iprin1 (exp, port, pstate);
    }
skip_tail:
  pstate->list_offset -= pstate->top - floor - 2;
  goto end;

fancy_circref:
  pstate->list_offset -= pstate->top - floor - 2;
  
circref:
  scm_puts_unlocked (" . ", port);
  print_circref (port, pstate, exp);
  goto end;
}



int
scm_valid_oport_value_p	(SCM val)
{
  return (SCM_OPOUTPORTP (val)
          || (SCM_PORT_WITH_PS_P (val)
              && SCM_OPOUTPORTP (SCM_PORT_WITH_PS_PORT (val))));
}

/* SCM_GPROC(s_write, "write", 1, 1, 0, scm_write, g_write); */

SCM 
scm_write (SCM obj, SCM port)
{
  if (SCM_UNBNDP (port))
    port = scm_current_output_port ();

  SCM_ASSERT (scm_valid_oport_value_p (port), port, SCM_ARG2, s_write);

  scm_dynwind_begin (0);
  scm_dynwind_lock_port (SCM_COERCE_OUTPORT (port));
  scm_prin1 (obj, port, 1);
  scm_dynwind_end ();

  return SCM_UNSPECIFIED;
}


/* SCM_GPROC(s_display, "display", 1, 1, 0, scm_display, g_display); */

SCM 
scm_display (SCM obj, SCM port)
{
  if (SCM_UNBNDP (port))
    port = scm_current_output_port ();

  SCM_ASSERT (scm_valid_oport_value_p (port), port, SCM_ARG2, s_display);

  scm_dynwind_begin (0);
  scm_dynwind_lock_port (SCM_COERCE_OUTPORT (port));
  scm_prin1 (obj, port, 0);
  scm_dynwind_end ();

  return SCM_UNSPECIFIED;
}


SCM_DEFINE (scm_simple_format, "simple-format", 2, 0, 1,
            (SCM destination, SCM message, SCM args),
	    "Write @var{message} to @var{destination}, defaulting to\n"
	    "the current output port.\n"
	    "@var{message} can contain @code{~A} (was @code{%s}) and\n"
	    "@code{~S} (was @code{%S}) escapes.  When printed,\n"
	    "the escapes are replaced with corresponding members of\n"
	    "@var{args}:\n"
	    "@code{~A} formats using @code{display} and @code{~S} formats\n"
	    "using @code{write}.\n"
	    "If @var{destination} is @code{#t}, then use the current output\n"
	    "port, if @var{destination} is @code{#f}, then return a string\n"
	    "containing the formatted text. Does not add a trailing newline.")
#define FUNC_NAME s_scm_simple_format
{
  SCM port, answer = SCM_UNSPECIFIED;
  int fReturnString = 0;
  int writingp;
  size_t start, p, end;

  if (scm_is_eq (destination, SCM_BOOL_T))
    {
      destination = port = scm_current_output_port ();
      SCM_VALIDATE_OPORT_VALUE (1, destination);
    }
  else if (scm_is_false (destination))
    {
      fReturnString = 1;
      port = scm_mkstrport (SCM_INUM0, SCM_BOOL_F,
			    SCM_OPN | SCM_WRTNG,
			    FUNC_NAME);
      destination = port;
    }
  else
    {
      SCM_VALIDATE_OPORT_VALUE (1, destination);
      port = SCM_COERCE_OUTPORT (destination);
    }
  SCM_VALIDATE_STRING (2, message);
  SCM_VALIDATE_REST_ARGUMENT (args);

  p = 0;
  start = 0;
  end = scm_i_string_length (message);
  for (p = start; p != end; ++p)
    if (scm_i_string_ref (message, p) == '~')
      {
	if (++p == end)
	  break;

	switch (scm_i_string_ref (message, p)) 
	  {
	  case 'A': case 'a':
	    writingp = 0;
	    break;
	  case 'S': case 's':
	    writingp = 1;
	    break;
	  case '~':
	    scm_lfwrite_substr (message, start, p, port);
	    start = p + 1;
	    continue;
	  case '%':
	    scm_lfwrite_substr (message, start, p - 1, port);
	    scm_newline (port);
	    start = p + 1;
	    continue;
	  default:
	    SCM_MISC_ERROR ("FORMAT: Unsupported format option ~~~A - use (ice-9 format) instead",
			    scm_list_1 (SCM_MAKE_CHAR (scm_i_string_ref (message, p))));
	    
	  }


	if (!scm_is_pair (args))
	  SCM_MISC_ERROR ("FORMAT: Missing argument for ~~~A",
			  scm_list_1 (SCM_MAKE_CHAR (scm_i_string_ref (message, p))));
			  		
	scm_lfwrite_substr (message, start, p - 1, port);
	/* we pass destination here */
	scm_prin1 (SCM_CAR (args), destination, writingp);
	args = SCM_CDR (args);
	start = p + 1;
      }

  scm_lfwrite_substr (message, start, p, port);
  if (!scm_is_eq (args, SCM_EOL))
    SCM_MISC_ERROR ("FORMAT: ~A superfluous arguments",
		    scm_list_1 (scm_length (args)));

  if (fReturnString)
    answer = scm_strport_to_string (destination);

  return scm_return_first (answer, message);
}
#undef FUNC_NAME


SCM_DEFINE (scm_newline, "newline", 0, 1, 0, 
            (SCM port),
	    "Send a newline to @var{port}.\n"
	    "If @var{port} is omitted, send to the current output port.")
#define FUNC_NAME s_scm_newline
{
  if (SCM_UNBNDP (port))
    port = scm_current_output_port ();

  SCM_VALIDATE_OPORT_VALUE (1, port);

  scm_putc_unlocked ('\n', SCM_COERCE_OUTPORT (port));
  return SCM_UNSPECIFIED;
}
#undef FUNC_NAME

SCM_DEFINE (scm_write_char, "write-char", 1, 1, 0,
            (SCM chr, SCM port),
	    "Send character @var{chr} to @var{port}.")
#define FUNC_NAME s_scm_write_char
{
  if (SCM_UNBNDP (port))
    port = scm_current_output_port ();

  SCM_VALIDATE_CHAR (1, chr);
  SCM_VALIDATE_OPORT_VALUE (2, port);

  port = SCM_COERCE_OUTPORT (port);
  if (!display_character (SCM_CHAR (chr), port,
			  PORT_CONVERSION_HANDLER (port)))
    scm_encoding_error (__func__, errno,
			"cannot convert to output locale",
			port, chr);

  return SCM_UNSPECIFIED;
}
#undef FUNC_NAME



/* Call back to Scheme code to do the printing of special objects
 * (like structs).  SCM_PRINTER_APPLY applies PROC to EXP and a smob
 * containing PORT and PSTATE.  This object can be used as the port for
 * display/write etc to continue the current print chain.  The REVEALED
 * field of PSTATE is set to true to indicate that the print state has
 * escaped to Scheme and thus has to be freed by the GC.
 */

scm_t_bits scm_tc16_port_with_ps;

/* Print exactly as the port itself would */

static int
port_with_ps_print (SCM obj, SCM port, scm_print_state *pstate)
{
  obj = SCM_PORT_WITH_PS_PORT (obj);
  return SCM_PORT_DESCRIPTOR (obj)->print (obj, port, pstate);
}

SCM
scm_printer_apply (SCM proc, SCM exp, SCM port, scm_print_state *pstate)
{
  pstate->revealed = 1;
  return scm_call_2 (proc, exp,
		     scm_i_port_with_print_state (port, pstate->handle));
}

SCM_DEFINE (scm_port_with_print_state, "port-with-print-state", 1, 1, 0, 
            (SCM port, SCM pstate),
	    "Create a new port which behaves like @var{port}, but with an\n"
	    "included print state @var{pstate}.  @var{pstate} is optional.\n"
	    "If @var{pstate} isn't supplied and @var{port} already has\n"
	    "a print state, the old print state is reused.")
#define FUNC_NAME s_scm_port_with_print_state
{
  SCM_VALIDATE_OPORT_VALUE (1, port);
  if (!SCM_UNBNDP (pstate))
    SCM_VALIDATE_PRINTSTATE (2, pstate);
  return scm_i_port_with_print_state (port, pstate);
}
#undef FUNC_NAME

SCM_DEFINE (scm_get_print_state, "get-print-state", 1, 0, 0, 
            (SCM port),
	    "Return the print state of the port @var{port}. If @var{port}\n"
	    "has no associated print state, @code{#f} is returned.")
#define FUNC_NAME s_scm_get_print_state
{
  if (SCM_PORT_WITH_PS_P (port))
    return SCM_PORT_WITH_PS_PS (port);
  if (SCM_OUTPUT_PORT_P (port))
    return SCM_BOOL_F;
  SCM_WRONG_TYPE_ARG (1, port);
}
#undef FUNC_NAME



void
scm_init_print ()
{
  SCM type;

  type = scm_make_vtable (scm_from_locale_string (SCM_PRINT_STATE_LAYOUT),
                          SCM_BOOL_F);
  scm_set_struct_vtable_name_x (type, scm_from_latin1_symbol ("print-state"));
  scm_print_state_vtable = type;

  /* Don't want to bind a wrapper class in GOOPS, so pass 0 as arg1. */
  scm_tc16_port_with_ps = scm_make_smob_type (0, 0);
  scm_set_smob_print (scm_tc16_port_with_ps, port_with_ps_print);

#include "libguile/print.x"

  scm_init_opts (scm_print_options, scm_print_opts);
  scm_print_opts[SCM_PRINT_HIGHLIGHT_PREFIX_I].val =
    SCM_UNPACK (scm_from_locale_string ("{"));
  scm_print_opts[SCM_PRINT_HIGHLIGHT_SUFFIX_I].val =
    SCM_UNPACK (scm_from_locale_string ("}"));
  scm_print_opts[SCM_PRINT_KEYWORD_STYLE_I].val = SCM_UNPACK (sym_reader);
}

/*
  Local Variables:
  c-file-style: "gnu"
  End:
*/<|MERGE_RESOLUTION|>--- conflicted
+++ resolved
@@ -803,56 +803,9 @@
 	  break;
 	case scm_tc7_vector:
 	  ENTER_NESTED_DATA (pstate, exp, circref);
-<<<<<<< HEAD
 	  scm_puts_unlocked ("#(", port);
           print_vector_or_weak_vector (exp, SCM_SIMPLE_VECTOR_LENGTH (exp),
                                        scm_c_vector_ref, port, pstate);
-=======
-	  scm_puts ("#(", port);
-	common_vector_printer:
-	  {
-	    register long i;
-	    long last = SCM_SIMPLE_VECTOR_LENGTH (exp) - 1;
-	    int cutp = 0;
-	    if (pstate->fancyp
-		&& SCM_SIMPLE_VECTOR_LENGTH (exp) > pstate->length)
-	      {
-		last = pstate->length - 1;
-		cutp = 1;
-	      }
-	    if (SCM_I_WVECTP (exp))
-	      {
-		/* Elements of weak vectors may not be accessed via the
-		   `SIMPLE_VECTOR_REF ()' macro.  */
-		for (i = 0; i < last; ++i)
-		  {
-		    scm_iprin1 (scm_c_weak_vector_ref (exp, i),
-				port, pstate);
-		    scm_putc (' ', port);
-		  }
-	      }
-	    else
-	      {
-		for (i = 0; i < last; ++i)
-		  {
-		    scm_iprin1 (SCM_SIMPLE_VECTOR_REF (exp, i), port, pstate);
-		    scm_putc (' ', port);
-		  }
-	      }
-
-	    if (i == last)
-	      {
-		/* CHECK_INTS; */
-                scm_iprin1 (SCM_I_WVECTP (exp)
-                            ? scm_c_weak_vector_ref (exp, i)
-                            : SCM_SIMPLE_VECTOR_REF (exp, i),
-                            port, pstate);
-	      }
-	    if (cutp)
-	      scm_puts (" ...", port);
-	    scm_putc (')', port);
-	  }
->>>>>>> e0da53b4
 	  EXIT_NESTED_DATA (pstate);
 	  break;
 	case scm_tc7_port:
