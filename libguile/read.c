/* Copyright (C) 1995, 1996, 1997, 1999, 2000, 2001, 2003, 2004, 2006,
 *   2007, 2008, 2009, 2010, 2011, 2012 Free Software Foundation, Inc.
 * 
 * This library is free software; you can redistribute it and/or
 * modify it under the terms of the GNU Lesser General Public License
 * as published by the Free Software Foundation; either version 3 of
 * the License, or (at your option) any later version.
 *
 * This library is distributed in the hope that it will be useful, but
 * WITHOUT ANY WARRANTY; without even the implied warranty of
 * MERCHANTABILITY or FITNESS FOR A PARTICULAR PURPOSE.  See the GNU
 * Lesser General Public License for more details.
 *
 * You should have received a copy of the GNU Lesser General Public
 * License along with this library; if not, write to the Free Software
 * Foundation, Inc., 51 Franklin Street, Fifth Floor, Boston, MA
 * 02110-1301 USA
 */




#ifdef HAVE_CONFIG_H
# include <config.h>
#endif

#include <stdio.h>
#include <ctype.h>
#include <string.h>
#include <unistd.h>
#include <unicase.h>
#include <unictype.h>

#include "libguile/_scm.h"
#include "libguile/bytevectors.h"
#include "libguile/chars.h"
#include "libguile/eval.h"
#include "libguile/arrays.h"
#include "libguile/bitvectors.h"
#include "libguile/keywords.h"
#include "libguile/alist.h"
#include "libguile/srcprop.h"
#include "libguile/hashtab.h"
#include "libguile/hash.h"
#include "libguile/ports.h"
#include "libguile/fports.h"
#include "libguile/root.h"
#include "libguile/strings.h"
#include "libguile/strports.h"
#include "libguile/vectors.h"
#include "libguile/validate.h"
#include "libguile/srfi-4.h"
#include "libguile/srfi-13.h"

#include "libguile/read.h"
#include "libguile/private-options.h"




SCM_GLOBAL_SYMBOL (scm_sym_dot, ".");
SCM_SYMBOL (scm_keyword_prefix, "prefix");
SCM_SYMBOL (scm_keyword_postfix, "postfix");
SCM_SYMBOL (sym_nil, "nil");

scm_t_option scm_read_opts[] = {
  { SCM_OPTION_BOOLEAN, "copy", 0,
    "Copy source code expressions." },
  { SCM_OPTION_BOOLEAN, "positions", 1,
    "Record positions of source code expressions." },
  { SCM_OPTION_BOOLEAN, "case-insensitive", 0,
    "Convert symbols to lower case."},
  { SCM_OPTION_SCM, "keywords", (scm_t_bits) SCM_BOOL_F_BITS,
    "Style of keyword recognition: #f, 'prefix or 'postfix."},
  { SCM_OPTION_BOOLEAN, "r6rs-hex-escapes", 0,
    "Use R6RS variable-length character and string hex escapes."},
  { SCM_OPTION_BOOLEAN, "square-brackets", 1,
    "Treat `[' and `]' as parentheses, for R6RS compatibility."},
  { SCM_OPTION_BOOLEAN, "hungry-eol-escapes", 0,
    "In strings, consume leading whitespace after an escaped end-of-line."},
  { 0, },
};

/*
  Give meaningful error messages for errors

  We use the format

  FILE:LINE:COL: MESSAGE
  This happened in ....

  This is not standard GNU format, but the test-suite likes the real
  message to be in front.

 */


void
scm_i_input_error (char const *function,
		   SCM port, const char *message, SCM arg)
{
  SCM fn = (scm_is_string (SCM_FILENAME(port))
	    ? SCM_FILENAME(port)
	    : scm_from_locale_string ("#<unknown port>"));

  SCM string_port = scm_open_output_string ();
  SCM string = SCM_EOL;
  scm_simple_format (string_port,
		     scm_from_locale_string ("~A:~S:~S: ~A"),
		     scm_list_4 (fn,
				 scm_from_long (SCM_LINUM (port) + 1),
				 scm_from_int (SCM_COL (port) + 1),
				 scm_from_locale_string (message)));
    
  string = scm_get_output_string (string_port);
  scm_close_output_port (string_port);
  scm_error_scm (scm_from_latin1_symbol ("read-error"),
		 function? scm_from_locale_string (function) : SCM_BOOL_F,
		 string,
		 arg,
		 SCM_BOOL_F);
}


SCM_DEFINE (scm_read_options, "read-options-interface", 0, 1, 0, 
            (SCM setting),
	    "Option interface for the read options. Instead of using\n"
	    "this procedure directly, use the procedures @code{read-enable},\n"
	    "@code{read-disable}, @code{read-set!} and @code{read-options}.")
#define FUNC_NAME s_scm_read_options
{
  SCM ans = scm_options (setting,
			 scm_read_opts,
			 FUNC_NAME);
  if (SCM_COPY_SOURCE_P)
    SCM_RECORD_POSITIONS_P = 1;
  return ans;
}
#undef FUNC_NAME

/* A fluid referring to an association list mapping extra hash
   characters to procedures.  */
static SCM *scm_i_read_hash_procedures;

static SCM
scm_i_read_hash_procedures_ref (void)
{
  return scm_fluid_ref (*scm_i_read_hash_procedures);
}

static void
scm_i_read_hash_procedures_set_x (SCM value)
{
  scm_fluid_set_x (*scm_i_read_hash_procedures, value);
}


/* Token readers.  */


/* Size of the C buffer used to read symbols and numbers.  */
#define READER_BUFFER_SIZE            128

/* Size of the C buffer used to read strings.  */
#define READER_STRING_BUFFER_SIZE     512

/* The maximum size of Scheme character names.  */
#define READER_CHAR_NAME_MAX_SIZE      50


/* `isblank' is only in C99.  */
#define CHAR_IS_BLANK_(_chr)					\
  (((_chr) == ' ') || ((_chr) == '\t') || ((_chr) == '\n')	\
   || ((_chr) == '\f') || ((_chr) == '\r'))

#ifdef MSDOS
# define CHAR_IS_BLANK(_chr)			\
  ((CHAR_IS_BLANK_ (chr)) || ((_chr) == 26))
#else
# define CHAR_IS_BLANK CHAR_IS_BLANK_
#endif


/* R5RS one-character delimiters (see section 7.1.1, ``Lexical
   structure'').  */
#define CHAR_IS_R5RS_DELIMITER(c)				\
  (CHAR_IS_BLANK (c)						\
   || (c == ')') || (c == '(') || (c == ';') || (c == '"')      \
   || (SCM_SQUARE_BRACKETS_P && ((c == '[') || (c == ']'))))

#define CHAR_IS_DELIMITER  CHAR_IS_R5RS_DELIMITER

/* Exponent markers, as defined in section 7.1.1 of R5RS, ``Lexical
   Structure''.  */
#define CHAR_IS_EXPONENT_MARKER(_chr)				\
  (((_chr) == 'e') || ((_chr) == 's') || ((_chr) == 'f')	\
   || ((_chr) == 'd') || ((_chr) == 'l'))

/* Read an SCSH block comment.  */
static SCM scm_read_scsh_block_comment (scm_t_wchar, SCM);
static SCM scm_read_r6rs_block_comment (scm_t_wchar, SCM);
static SCM scm_read_commented_expression (scm_t_wchar, SCM);
static SCM scm_read_shebang (scm_t_wchar, SCM);
static SCM scm_get_hash_procedure (int);

/* Read from PORT until a delimiter (e.g., a whitespace) is read.  Put the
   result in the pre-allocated buffer BUF.  Return zero if the whole token has
   fewer than BUF_SIZE bytes, non-zero otherwise. READ will be set the number of
   bytes actually read.  */
static int
read_token (SCM port, char *buf, const size_t buf_size, size_t *read)
 {
   *read = 0;

   while (*read < buf_size)
     {
       int chr;

       chr = scm_get_byte_or_eof_unlocked (port);

       if (chr == EOF)
        return 0;
      else if (CHAR_IS_DELIMITER (chr))
        {
          scm_unget_byte_unlocked (chr, port);
          return 0;
        }
      else
        {
          *buf = (char) chr;
          buf++, (*read)++;
        }
     }

   return 1;
 }

/* Read from PORT until a delimiter (e.g., a whitespace) is read.  Put the
   result in the pre-allocated buffer BUFFER, if the whole token has fewer than
   BUFFER_SIZE bytes, or into OVERFLOW_BUFFER, allocated here to be freed by the
   caller.  Return zero if the token fits in BUFFER, non-zero otherwise. READ
   will be set the number of bytes actually read.  */
static int
read_complete_token (SCM port, char *buffer, const size_t buffer_size,
                           char **overflow_buffer, size_t *read)
{
  int overflow = 0;
  size_t bytes_read, overflow_size;

  *overflow_buffer = NULL;
  overflow_size = 0;

  do
    {
      overflow = read_token (port, buffer, buffer_size, &bytes_read);
      if (bytes_read == 0)
        break;
      if (overflow || overflow_size != 0)
        {
          if (overflow_size == 0)
            {
              *overflow_buffer = scm_malloc (bytes_read);
              memcpy (*overflow_buffer, buffer, bytes_read);
              overflow_size = bytes_read;
            }
          else
            {
              *overflow_buffer = scm_realloc (*overflow_buffer, overflow_size + bytes_read);
              memcpy (*overflow_buffer + overflow_size, buffer, bytes_read);
              overflow_size += bytes_read;
            }
        }
    }
  while (overflow);

  if (overflow_size)
    *read = overflow_size;
  else
    *read = bytes_read;

  return (overflow_size != 0);
}

/* Skip whitespace from PORT and return the first non-whitespace character
   read.  Raise an error on end-of-file.  */
static int
flush_ws (SCM port, const char *eoferr)
{
  scm_t_wchar c;
  while (1)
    switch (c = scm_getc_unlocked (port))
      {
      case EOF:
      goteof:
	if (eoferr)
	  {
	    scm_i_input_error (eoferr,
			       port,
			       "end of file",
			       SCM_EOL);
	  }
	return c;

      case ';':
      lp:
	switch (c = scm_getc_unlocked (port))
	  {
	  case EOF:
	    goto goteof;
	  default:
	    goto lp;
	  case SCM_LINE_INCREMENTORS:
	    break;
	  }
	break;

      case '#':
	switch (c = scm_getc_unlocked (port))
	  {
	  case EOF:
	    eoferr = "read_sharp";
	    goto goteof;
	  case '!':
	    scm_read_shebang (c, port);
	    break;
	  case ';':
	    scm_read_commented_expression (c, port);
	    break;
	  case '|':
	    if (scm_is_false (scm_get_hash_procedure (c)))
	      {
		scm_read_r6rs_block_comment (c, port);
		break;
	      }
	    /* fall through */
	  default:
	    scm_ungetc_unlocked (c, port);
	    return '#';
	  }
	break;

      case SCM_LINE_INCREMENTORS:
      case SCM_SINGLE_SPACES:
      case '\t':
	break;

      default:
	return c;
      }

  return 0;
}



/* Token readers.  */

static SCM scm_read_expression (SCM port);
static SCM scm_read_sharp (int chr, SCM port, long line, int column);


static SCM
maybe_annotate_source (SCM x, SCM port, long line, int column)
{
  if (SCM_RECORD_POSITIONS_P)
    scm_i_set_source_properties_x (x, line, column, SCM_FILENAME (port));
  return x;
}

static SCM
scm_read_sexp (scm_t_wchar chr, SCM port)
#define FUNC_NAME "scm_i_lreadparen"
{
  int c;
  SCM tmp, tl, ans = SCM_EOL;
  const int terminating_char = ((chr == '[') ? ']' : ')');

  /* Need to capture line and column numbers here. */
  long line = SCM_LINUM (port);
  int column = SCM_COL (port) - 1;

  c = flush_ws (port, FUNC_NAME);
  if (terminating_char == c)
    return SCM_EOL;

  scm_ungetc_unlocked (c, port);
  tmp = scm_read_expression (port);

  /* Note that it is possible for scm_read_expression to return
     scm_sym_dot, but not as part of a dotted pair: as in #{.}#.  So
     check that it's a real dot by checking `c'.  */
  if (c == '.' && scm_is_eq (scm_sym_dot, tmp))
    {
      ans = scm_read_expression (port);
      if (terminating_char != (c = flush_ws (port, FUNC_NAME)))
	scm_i_input_error (FUNC_NAME, port, "missing close paren",
			   SCM_EOL);
      return ans;
    }

  /* Build the head of the list structure. */
  ans = tl = scm_cons (tmp, SCM_EOL);

  while (terminating_char != (c = flush_ws (port, FUNC_NAME)))
    {
      SCM new_tail;

      if (c == ')' || (SCM_SQUARE_BRACKETS_P && c == ']'))
        scm_i_input_error (FUNC_NAME, port,
                           "in pair: mismatched close paren: ~A",
                           scm_list_1 (SCM_MAKE_CHAR (c)));

      scm_ungetc_unlocked (c, port);
      tmp = scm_read_expression (port);

      /* See above note about scm_sym_dot.  */
      if (c == '.' && scm_is_eq (scm_sym_dot, tmp))
	{
	  SCM_SETCDR (tl, scm_read_expression (port));

	  c = flush_ws (port, FUNC_NAME);
	  if (terminating_char != c)
	    scm_i_input_error (FUNC_NAME, port,
			       "in pair: missing close paren", SCM_EOL);
	  goto exit;
	}

      new_tail = scm_cons (tmp, SCM_EOL);
      SCM_SETCDR (tl, new_tail);
      tl = new_tail;
    }

 exit:
  return maybe_annotate_source (ans, port, line, column);
}
#undef FUNC_NAME


/* Read a hexadecimal number NDIGITS in length.  Put its value into the variable
   C.  If TERMINATOR is non-null, terminate early if the TERMINATOR character is
   found.  */
#define SCM_READ_HEX_ESCAPE(ndigits, terminator)                   \
  do                                                               \
    {                                                              \
      scm_t_wchar a;                                               \
      size_t i = 0;                                                \
      c = 0;                                                       \
      while (i < ndigits)                                          \
        {                                                          \
          a = scm_getc_unlocked (port);                                     \
          if (a == EOF)                                            \
            goto str_eof;                                          \
          if (terminator                                           \
              && (a == (scm_t_wchar) terminator)                   \
              && (i > 0))                                          \
            break;                                                 \
          if ('0' <= a && a <= '9')                                \
            a -= '0';                                              \
          else if ('A' <= a && a <= 'F')                           \
            a = a - 'A' + 10;                                      \
          else if ('a' <= a && a <= 'f')                           \
            a = a - 'a' + 10;                                      \
          else                                                     \
            {                                                      \
              c = a;                                               \
              goto bad_escaped;                                    \
            }                                                      \
          c = c * 16 + a;                                          \
          i ++;                                                    \
        }                                                          \
    } while (0)

static void
skip_intraline_whitespace (SCM port)
{
  scm_t_wchar c;
  
  do
    {
      c = scm_getc_unlocked (port);
      if (c == EOF)
        return;
    }
  while (c == '\t' || uc_is_general_category (c, UC_SPACE_SEPARATOR));

  scm_ungetc_unlocked (c, port);
}                                         

static SCM
scm_read_string (int chr, SCM port)
#define FUNC_NAME "scm_lreadr"
{
  /* For strings smaller than C_STR, this function creates only one Scheme
     object (the string returned).  */

  SCM str = SCM_BOOL_F;
  unsigned c_str_len = 0;
  scm_t_wchar c;

  /* Need to capture line and column numbers here. */
  long line = SCM_LINUM (port);
  int column = SCM_COL (port) - 1;

  str = scm_i_make_string (READER_STRING_BUFFER_SIZE, NULL, 0);
  while ('"' != (c = scm_getc_unlocked (port)))
    {
      if (c == EOF)
        {
        str_eof:
          scm_i_input_error (FUNC_NAME, port,
                             "end of file in string constant", SCM_EOL);
        }

      if (c_str_len + 1 >= scm_i_string_length (str))
        {
          SCM addy = scm_i_make_string (READER_STRING_BUFFER_SIZE, NULL, 0);

          str = scm_string_append (scm_list_2 (str, addy));
        }

      if (c == '\\')
        {
          switch (c = scm_getc_unlocked (port))
            {
            case EOF:
              goto str_eof;
            case '"':
            case '\\':
              break;
            case '\n':
              if (SCM_HUNGRY_EOL_ESCAPES_P)
                skip_intraline_whitespace (port);
              continue;
            case '0':
              c = '\0';
              break;
            case 'f':
              c = '\f';
              break;
            case 'n':
              c = '\n';
              break;
            case 'r':
              c = '\r';
              break;
            case 't':
              c = '\t';
              break;
            case 'a':
              c = '\007';
              break;
            case 'v':
              c = '\v';
              break;
            case 'b':
              c = '\010';
              break;
            case 'x':
              if (SCM_R6RS_ESCAPES_P)
                SCM_READ_HEX_ESCAPE (10, ';');
              else
                SCM_READ_HEX_ESCAPE (2, '\0');
              break;
            case 'u':
              if (!SCM_R6RS_ESCAPES_P)
                {
                  SCM_READ_HEX_ESCAPE (4, '\0');
                  break;
                }
            case 'U':
              if (!SCM_R6RS_ESCAPES_P)
                {
                  SCM_READ_HEX_ESCAPE (6, '\0');
                  break;
                }
            default:
            bad_escaped:
              scm_i_input_error (FUNC_NAME, port,
                                 "illegal character in escape sequence: ~S",
                                 scm_list_1 (SCM_MAKE_CHAR (c)));
            }
        }
      str = scm_i_string_start_writing (str);
      scm_i_string_set_x (str, c_str_len++, c);
      scm_i_string_stop_writing ();
    }
  return maybe_annotate_source (scm_i_substring_copy (str, 0, c_str_len),
                                port, line, column);
}
#undef FUNC_NAME


static SCM
scm_read_number (scm_t_wchar chr, SCM port)
{
  SCM result, str = SCM_EOL;
  char buffer[READER_BUFFER_SIZE];
  char *overflow_buffer = NULL;
  size_t bytes_read;
  int overflow;
  scm_t_port *pt = SCM_PTAB_ENTRY (port);

  scm_ungetc_unlocked (chr, port);
  overflow = read_complete_token (port, buffer, sizeof (buffer),
                                  &overflow_buffer, &bytes_read);

  if (!overflow)
    str = scm_from_stringn (buffer, bytes_read, pt->encoding, pt->ilseq_handler);
  else
    str = scm_from_stringn (overflow_buffer, bytes_read, pt->encoding,
                            pt->ilseq_handler);

  result = scm_string_to_number (str, SCM_UNDEFINED);
  if (!scm_is_true (result))
    {
      /* Return a symbol instead of a number */
      if (SCM_CASE_INSENSITIVE_P)
        str = scm_string_downcase_x (str);
      result = scm_string_to_symbol (str);
    }

  if (overflow)
    free (overflow_buffer);
  SCM_COL (port) += scm_i_string_length (str);
  return result;
}

static SCM
scm_read_mixed_case_symbol (scm_t_wchar chr, SCM port)
{
  SCM result;
  int ends_with_colon = 0;
  size_t bytes_read;
  int postfix = scm_is_eq (SCM_PACK (SCM_KEYWORD_STYLE), scm_keyword_postfix);
  int overflow;
  char buffer[READER_BUFFER_SIZE], *overflow_buffer;
  scm_t_port *pt = SCM_PTAB_ENTRY (port);
  SCM str;

  scm_ungetc_unlocked (chr, port);
  overflow = read_complete_token (port, buffer, READER_BUFFER_SIZE,
                                  &overflow_buffer, &bytes_read);
  if (bytes_read > 0)
    {
      if (!overflow)
        ends_with_colon = buffer[bytes_read - 1] == ':';
      else
        ends_with_colon = overflow_buffer[bytes_read - 1] == ':';
    }

  if (postfix && ends_with_colon && (bytes_read > 1))
    {
      if (!overflow)
        str = scm_from_stringn (buffer, bytes_read - 1, pt->encoding, pt->ilseq_handler);
      else
        str = scm_from_stringn (overflow_buffer, bytes_read - 1, pt->encoding,
                                pt->ilseq_handler);

      if (SCM_CASE_INSENSITIVE_P)
        str = scm_string_downcase_x (str);
      result = scm_symbol_to_keyword (scm_string_to_symbol (str));
    }
  else
    {
      if (!overflow)
        str = scm_from_stringn (buffer, bytes_read, pt->encoding, pt->ilseq_handler);
      else
        str = scm_from_stringn (overflow_buffer, bytes_read, pt->encoding,
                                pt->ilseq_handler);

      if (SCM_CASE_INSENSITIVE_P)
        str = scm_string_downcase_x (str);
      result = scm_string_to_symbol (str);
    }

  if (overflow)
    free (overflow_buffer);
  SCM_COL (port) += scm_i_string_length (str);
  return result;
}

static SCM
scm_read_number_and_radix (scm_t_wchar chr, SCM port)
#define FUNC_NAME "scm_lreadr"
{
  SCM result;
  size_t read;
  char buffer[READER_BUFFER_SIZE], *overflow_buffer;
  int overflow;
  unsigned int radix;
  SCM str;
  scm_t_port *pt;

  switch (chr)
    {
    case 'B':
    case 'b':
      radix = 2;
      break;

    case 'o':
    case 'O':
      radix = 8;
      break;

    case 'd':
    case 'D':
      radix = 10;
      break;

    case 'x':
    case 'X':
      radix = 16;
      break;

    default:
      scm_ungetc_unlocked (chr, port);
      scm_ungetc_unlocked ('#', port);
      radix = 10;
    }

  overflow = read_complete_token (port, buffer, sizeof (buffer),
                                  &overflow_buffer, &read);

  pt = SCM_PTAB_ENTRY (port);
  if (!overflow)
    str = scm_from_stringn (buffer, read, pt->encoding, pt->ilseq_handler);
  else
    str = scm_from_stringn (overflow_buffer, read, pt->encoding,
                            pt->ilseq_handler);

  result = scm_string_to_number (str, scm_from_uint (radix));

  if (overflow)
    free (overflow_buffer);

  SCM_COL (port) += scm_i_string_length (str);

  if (scm_is_true (result))
    return result;

  scm_i_input_error (FUNC_NAME, port, "unknown # object", SCM_EOL);

  return SCM_BOOL_F;
}
#undef FUNC_NAME

static SCM
scm_read_quote (int chr, SCM port)
{
  SCM p;
  long line = SCM_LINUM (port);
  int column = SCM_COL (port) - 1;

  switch (chr)
    {
    case '`':
      p = scm_sym_quasiquote;
      break;

    case '\'':
      p = scm_sym_quote;
      break;

    case ',':
      {
	scm_t_wchar c;

	c = scm_getc_unlocked (port);
	if ('@' == c)
	  p = scm_sym_uq_splicing;
	else
	  {
	    scm_ungetc_unlocked (c, port);
	    p = scm_sym_unquote;
	  }
	break;
      }

    default:
      fprintf (stderr, "%s: unhandled quote character (%i)\n",
	       "scm_read_quote", chr);
      abort ();
    }

  p = scm_cons2 (p, scm_read_expression (port), SCM_EOL);
  return maybe_annotate_source (p, port, line, column);
}

SCM_SYMBOL (sym_syntax, "syntax");
SCM_SYMBOL (sym_quasisyntax, "quasisyntax");
SCM_SYMBOL (sym_unsyntax, "unsyntax");
SCM_SYMBOL (sym_unsyntax_splicing, "unsyntax-splicing");

static SCM
scm_read_syntax (int chr, SCM port)
{
  SCM p;
  long line = SCM_LINUM (port);
  int column = SCM_COL (port) - 1;

  switch (chr)
    {
    case '`':
      p = sym_quasisyntax;
      break;

    case '\'':
      p = sym_syntax;
      break;

    case ',':
      {
	int c;

	c = scm_getc_unlocked (port);
	if ('@' == c)
	  p = sym_unsyntax_splicing;
	else
	  {
	    scm_ungetc_unlocked (c, port);
	    p = sym_unsyntax;
	  }
	break;
      }

    default:
      fprintf (stderr, "%s: unhandled syntax character (%i)\n",
	       "scm_read_syntax", chr);
      abort ();
    }

  p = scm_cons2 (p, scm_read_expression (port), SCM_EOL);
  return maybe_annotate_source (p, port, line, column);
}

static SCM
scm_read_nil (int chr, SCM port)
{
  SCM id = scm_read_mixed_case_symbol (chr, port);

  if (!scm_is_eq (id, sym_nil))
    scm_i_input_error ("scm_read_nil", port,
                       "unexpected input while reading #nil: ~a",
                       scm_list_1 (id));

  return SCM_ELISP_NIL;
}
  
static SCM
scm_read_semicolon_comment (int chr, SCM port)
{
  int c;

  /* We use the get_byte here because there is no need to get the
     locale correct with comment input. This presumes that newline
     always represents itself no matter what the encoding is.  */
  for (c = scm_get_byte_or_eof_unlocked (port);
       (c != EOF) && (c != '\n');
       c = scm_get_byte_or_eof_unlocked (port));

  return SCM_UNSPECIFIED;
}


/* Sharp readers, i.e. readers called after a `#' sign has been read.  */

static SCM
scm_read_boolean (int chr, SCM port)
{
  switch (chr)
    {
    case 't':
    case 'T':
      return SCM_BOOL_T;

    case 'f':
    case 'F':
      return SCM_BOOL_F;
    }

  return SCM_UNSPECIFIED;
}

static SCM
scm_read_character (scm_t_wchar chr, SCM port)
#define FUNC_NAME "scm_lreadr"
{
  char buffer[READER_CHAR_NAME_MAX_SIZE];
  SCM charname;
  size_t charname_len, bytes_read;
  scm_t_wchar cp;
  int overflow;
  scm_t_port *pt;

  overflow = read_token (port, buffer, READER_CHAR_NAME_MAX_SIZE, &bytes_read);
  if (overflow)
    scm_i_input_error (FUNC_NAME, port, "character name too long", SCM_EOL);

  if (bytes_read == 0)
    {
      chr = scm_getc_unlocked (port);
      if (chr == EOF)
	scm_i_input_error (FUNC_NAME, port, "unexpected end of file "
			   "while reading character", SCM_EOL);

      /* CHR must be a token delimiter, like a whitespace.  */
      return (SCM_MAKE_CHAR (chr));
    }

  pt = SCM_PTAB_ENTRY (port);

  /* Simple ASCII characters can be processed immediately.  Also, simple
     ISO-8859-1 characters can be processed immediately if the encoding for this
     port is ISO-8859-1.  */
  if (bytes_read == 1 && ((unsigned char) buffer[0] <= 127 || pt->encoding == NULL))
    {
      SCM_COL (port) += 1;
      return SCM_MAKE_CHAR (buffer[0]);
    }

  /* Otherwise, convert the buffer into a proper scheme string for
     processing.  */
  charname = scm_from_stringn (buffer, bytes_read, pt->encoding,
			       pt->ilseq_handler);
  charname_len = scm_i_string_length (charname);
  SCM_COL (port) += charname_len;
  cp = scm_i_string_ref (charname, 0);
  if (charname_len == 1)
    return SCM_MAKE_CHAR (cp);

  /* Ignore dotted circles, which may be used to keep combining characters from
     combining with the backslash in #\charname.  */
  if (cp == SCM_CODEPOINT_DOTTED_CIRCLE && charname_len == 2)
    return SCM_MAKE_CHAR (scm_i_string_ref (charname, 1));

  if (cp >= '0' && cp < '8')
    {
      /* Dirk:FIXME::  This type of character syntax is not R5RS
       * compliant.  Further, it should be verified that the constant
       * does only consist of octal digits.  */
      SCM p = scm_string_to_number (charname, scm_from_uint (8));
      if (SCM_I_INUMP (p))
        {
          scm_t_wchar c = scm_to_uint32 (p);
          if (SCM_IS_UNICODE_CHAR (c))
            return SCM_MAKE_CHAR (c);
          else
            scm_i_input_error (FUNC_NAME, port,
                               "out-of-range octal character escape: ~a",
                               scm_list_1 (charname));
        }
    }

  if (cp == 'x' && (charname_len > 1))
    {
      SCM p;

      /* Convert from hex, skipping the initial 'x' character in CHARNAME */
      p = scm_string_to_number (scm_c_substring (charname, 1, charname_len),
                                scm_from_uint (16));
      if (SCM_I_INUMP (p))
        {
          scm_t_wchar c = scm_to_uint32 (p);
          if (SCM_IS_UNICODE_CHAR (c))
            return SCM_MAKE_CHAR (c);
          else
            scm_i_input_error (FUNC_NAME, port,
                               "out-of-range hex character escape: ~a",
                               scm_list_1 (charname));
        }
    }

  /* The names of characters should never have non-Latin1
     characters.  */
  if (scm_i_is_narrow_string (charname)
      || scm_i_try_narrow_string (charname))
    { SCM ch = scm_i_charname_to_char (scm_i_string_chars (charname),
                                       charname_len);
      if (scm_is_true (ch))
        return ch;
    }

  scm_i_input_error (FUNC_NAME, port, "unknown character name ~a",
		     scm_list_1 (charname));

  return SCM_UNSPECIFIED;
}
#undef FUNC_NAME

static SCM
scm_read_keyword (int chr, SCM port)
{
  SCM symbol;

  /* Read the symbol that comprises the keyword.  Doing this instead of
     invoking a specific symbol reader function allows `scm_read_keyword ()'
     to adapt to the delimiters currently valid of symbols.

     XXX: This implementation allows sloppy syntaxes like `#:  key'.  */
  symbol = scm_read_expression (port);
  if (!scm_is_symbol (symbol))
    scm_i_input_error ("scm_read_keyword", port,
		       "keyword prefix `~a' not followed by a symbol: ~s",
		       scm_list_2 (SCM_MAKE_CHAR (chr), symbol));

  return (scm_symbol_to_keyword (symbol));
}

static SCM
scm_read_vector (int chr, SCM port, long line, int column)
{
  /* Note: We call `scm_read_sexp ()' rather than READER here in order to
     guarantee that it's going to do what we want.  After all, this is an
     implementation detail of `scm_read_vector ()', not a desirable
     property.  */
  return maybe_annotate_source (scm_vector (scm_read_sexp (chr, port)),
                                port, line, column);
}

static SCM
scm_read_array (int chr, SCM port, long line, int column)
{
  SCM result = scm_i_read_array (port, chr);
  if (scm_is_false (result))
    return result;
  else
    return maybe_annotate_source (result, port, line, column);
}

static SCM
scm_read_srfi4_vector (int chr, SCM port, long line, int column)
{
  return scm_read_array (chr, port, line, column);
}

static SCM
scm_read_bytevector (scm_t_wchar chr, SCM port, long line, int column)
{
  chr = scm_getc_unlocked (port);
  if (chr != 'u')
    goto syntax;

  chr = scm_getc_unlocked (port);
  if (chr != '8')
    goto syntax;

  chr = scm_getc_unlocked (port);
  if (chr != '(')
    goto syntax;

  return maybe_annotate_source
    (scm_u8_list_to_bytevector (scm_read_sexp (chr, port)),
     port, line, column);

 syntax:
  scm_i_input_error ("read_bytevector", port,
		     "invalid bytevector prefix",
		     SCM_MAKE_CHAR (chr));
  return SCM_UNSPECIFIED;
}

static SCM
scm_read_guile_bit_vector (scm_t_wchar chr, SCM port, long line, int column)
{
  /* Read the `#*10101'-style read syntax for bit vectors in Guile.  This is
     terribly inefficient but who cares?  */
  SCM s_bits = SCM_EOL;

  for (chr = scm_getc_unlocked (port);
       (chr != EOF) && ((chr == '0') || (chr == '1'));
       chr = scm_getc_unlocked (port))
    {
      s_bits = scm_cons ((chr == '0') ? SCM_BOOL_F : SCM_BOOL_T, s_bits);
    }

  if (chr != EOF)
    scm_ungetc_unlocked (chr, port);

  return maybe_annotate_source
    (scm_bitvector (scm_reverse_x (s_bits, SCM_EOL)),
     port, line, column);
}

static SCM
scm_read_scsh_block_comment (scm_t_wchar chr, SCM port)
{
  int bang_seen = 0;

  for (;;)
    {
      int c = scm_getc_unlocked (port);

      if (c == EOF)
	scm_i_input_error ("skip_block_comment", port,
			   "unterminated `#! ... !#' comment", SCM_EOL);

      if (c == '!')
	bang_seen = 1;
      else if (c == '#' && bang_seen)
	break;
      else
	bang_seen = 0;
    }

  return SCM_UNSPECIFIED;
}

static SCM
scm_read_shebang (scm_t_wchar chr, SCM port)
{
  int c = 0;
  if ((c = scm_get_byte_or_eof_unlocked (port)) != 'r')
    {
      scm_ungetc_unlocked (c, port);
      return scm_read_scsh_block_comment (chr, port);
    }
  if ((c = scm_get_byte_or_eof_unlocked (port)) != '6')
    {
      scm_ungetc_unlocked (c, port);
      scm_ungetc_unlocked ('r', port);
      return scm_read_scsh_block_comment (chr, port);
    }
  if ((c = scm_get_byte_or_eof_unlocked (port)) != 'r')
    {
      scm_ungetc_unlocked (c, port);
      scm_ungetc_unlocked ('6', port);
      scm_ungetc_unlocked ('r', port);
      return scm_read_scsh_block_comment (chr, port);
    }
  if ((c = scm_get_byte_or_eof_unlocked (port)) != 's')
    {
      scm_ungetc_unlocked (c, port);
      scm_ungetc_unlocked ('r', port);
      scm_ungetc_unlocked ('6', port);
      scm_ungetc_unlocked ('r', port);
      return scm_read_scsh_block_comment (chr, port);
    }
  
  return SCM_UNSPECIFIED;
}

static SCM
scm_read_r6rs_block_comment (scm_t_wchar chr, SCM port)
{
  /* Unlike SCSH-style block comments, SRFI-30/R6RS block comments may be
     nested.  So care must be taken.  */
  int nesting_level = 1;

  int a = scm_getc_unlocked (port);

  if (a == EOF)
    scm_i_input_error ("scm_read_r6rs_block_comment", port,
                       "unterminated `#| ... |#' comment", SCM_EOL);

  while (nesting_level > 0)
    {
      int b = scm_getc_unlocked (port);

      if (b == EOF)
	scm_i_input_error ("scm_read_r6rs_block_comment", port,
			   "unterminated `#| ... |#' comment", SCM_EOL);

      if (a == '|' && b == '#')
        {
          nesting_level--;
          b = EOF;
        }
      else if (a == '#' && b == '|')
        {
          nesting_level++;
          b = EOF;
        }

      a = b;
    }

  return SCM_UNSPECIFIED;
}

static SCM
scm_read_commented_expression (scm_t_wchar chr, SCM port)
{
  scm_t_wchar c;
  
  c = flush_ws (port, (char *) NULL);
  if (EOF == c)
    scm_i_input_error ("read_commented_expression", port,
                       "no expression after #; comment", SCM_EOL);
  scm_ungetc_unlocked (c, port);
  scm_read_expression (port);
  return SCM_UNSPECIFIED;
}

static SCM
scm_read_extended_symbol (scm_t_wchar chr, SCM port)
{
  /* Guile's extended symbol read syntax looks like this:

       #{This is all a symbol name}#

     So here, CHR is expected to be `{'.  */
  int saw_brace = 0;
  size_t len = 0;
  SCM buf = scm_i_make_string (1024, NULL, 0);

  buf = scm_i_string_start_writing (buf);

  while ((chr = scm_getc_unlocked (port)) != EOF)
    {
      if (saw_brace)
	{
	  if (chr == '#')
	    {
	      break;
	    }
	  else
	    {
	      saw_brace = 0;
	      scm_i_string_set_x (buf, len++, '}');
	    }
	}

      if (chr == '}')
	saw_brace = 1;
      else if (chr == '\\')
        {
          /* It used to be that print.c would print extended-read-syntax
             symbols with backslashes before "non-standard" chars, but
             this routine wouldn't do anything with those escapes.
             Bummer.  What we've done is to change print.c to output
             R6RS hex escapes for those characters, relying on the fact
             that the extended read syntax would never put a `\' before
             an `x'.  For now, we just ignore other instances of
             backslash in the string.  */
          switch ((chr = scm_getc_unlocked (port)))
            {
            case EOF:
              goto done;
            case 'x':
              {
                scm_t_wchar c;
                
                SCM_READ_HEX_ESCAPE (10, ';');
                scm_i_string_set_x (buf, len++, c);
                break;

              str_eof:
                chr = EOF;
                goto done;

              bad_escaped:
                scm_i_string_stop_writing ();
                scm_i_input_error ("scm_read_extended_symbol", port,
                                   "illegal character in escape sequence: ~S",
                                   scm_list_1 (SCM_MAKE_CHAR (c)));
                break;
              }
            default:
	      scm_i_string_set_x (buf, len++, chr);
              break;
            }
        }
      else
        scm_i_string_set_x (buf, len++, chr);

      if (len >= scm_i_string_length (buf) - 2)
	{
	  SCM addy;

	  scm_i_string_stop_writing ();
	  addy = scm_i_make_string (1024, NULL, 0);
	  buf = scm_string_append (scm_list_2 (buf, addy));
	  len = 0;
	  buf = scm_i_string_start_writing (buf);
	}
    }

 done:
  scm_i_string_stop_writing ();
  if (chr == EOF)
    scm_i_input_error ("scm_read_extended_symbol", port,
                       "end of file while reading symbol", SCM_EOL);

  return (scm_string_to_symbol (scm_c_substring (buf, 0, len)));
}



/* Top-level token readers, i.e., dispatchers.  */

static SCM
scm_read_sharp_extension (int chr, SCM port)
{
  SCM proc;

  proc = scm_get_hash_procedure (chr);
  if (scm_is_true (scm_procedure_p (proc)))
    {
      long line = SCM_LINUM (port);
      int column = SCM_COL (port) - 2;
      SCM got;

      got = scm_call_2 (proc, SCM_MAKE_CHAR (chr), port);

      if (scm_is_pair (got) && !scm_i_has_source_properties (got))
        scm_i_set_source_properties_x (got, line, column, SCM_FILENAME (port));
      
      return got;
    }

  return SCM_UNSPECIFIED;
}

/* The reader for the sharp `#' character.  It basically dispatches reads
   among the above token readers.   */
static SCM
scm_read_sharp (scm_t_wchar chr, SCM port, long line, int column)
#define FUNC_NAME "scm_lreadr"
{
  SCM result;

  chr = scm_getc_unlocked (port);

  result = scm_read_sharp_extension (chr, port);
  if (!scm_is_eq (result, SCM_UNSPECIFIED))
    return result;

  switch (chr)
    {
    case '\\':
      return (scm_read_character (chr, port));
    case '(':
      return (scm_read_vector (chr, port, line, column));
    case 's':
    case 'u':
    case 'f':
    case 'c':
      /* This one may return either a boolean or an SRFI-4 vector.  */
      return (scm_read_srfi4_vector (chr, port, line, column));
    case 'v':
      return (scm_read_bytevector (chr, port, line, column));
    case '*':
      return (scm_read_guile_bit_vector (chr, port, line, column));
    case 't':
    case 'T':
    case 'F':
      return (scm_read_boolean (chr, port));
    case ':':
      return (scm_read_keyword (chr, port));
    case '0': case '1': case '2': case '3': case '4':
    case '5': case '6': case '7': case '8': case '9':
    case '@':
<<<<<<< HEAD
      return (scm_i_read_array (port, chr));

    case 'i':
    case 'e':
=======
#if SCM_ENABLE_DEPRECATED
      /* See below for 'i' and 'e'. */
    case 'a':
    case 'y':
    case 'h':
    case 'l':
#endif
      return (scm_read_array (chr, port, line, column));

    case 'i':
    case 'e':
#if SCM_ENABLE_DEPRECATED
      {
	/* When next char is '(', it really is an old-style
	   uniform array. */
	scm_t_wchar next_c = scm_getc (port);
	if (next_c != EOF)
	  scm_ungetc (next_c, port);
	if (next_c == '(')
	  return scm_read_array (chr, port, line, column);
	/* Fall through. */
      }
#endif
>>>>>>> c2c3bddb
    case 'b':
    case 'B':
    case 'o':
    case 'O':
    case 'd':
    case 'D':
    case 'x':
    case 'X':
    case 'I':
    case 'E':
      return (scm_read_number_and_radix (chr, port));
    case '{':
      return (scm_read_extended_symbol (chr, port));
    case '!':
      return (scm_read_shebang (chr, port));
    case ';':
      return (scm_read_commented_expression (chr, port));
    case '`':
    case '\'':
    case ',':
      return (scm_read_syntax (chr, port));
    case 'n':
      return (scm_read_nil (chr, port));
    default:
      result = scm_read_sharp_extension (chr, port);
      if (scm_is_eq (result, SCM_UNSPECIFIED))
	{
	  /* To remain compatible with 1.8 and earlier, the following
	     characters have lower precedence than `read-hash-extend'
	     characters.  */
	  switch (chr)
	    {
	    case '|':
	      return scm_read_r6rs_block_comment (chr, port);
	    default:
	      scm_i_input_error (FUNC_NAME, port, "Unknown # object: ~S",
				 scm_list_1 (SCM_MAKE_CHAR (chr)));
	    }
	}
      else
	return result;
    }

  return SCM_UNSPECIFIED;
}
#undef FUNC_NAME

static SCM
scm_read_expression (SCM port)
#define FUNC_NAME "scm_read_expression"
{
  while (1)
    {
      scm_t_wchar chr;

      chr = scm_getc_unlocked (port);

      switch (chr)
	{
	case SCM_WHITE_SPACES:
	case SCM_LINE_INCREMENTORS:
	  break;
	case ';':
	  (void) scm_read_semicolon_comment (chr, port);
	  break;
	case '[':
          if (!SCM_SQUARE_BRACKETS_P)
            return (scm_read_mixed_case_symbol (chr, port));
          /* otherwise fall through */
	case '(':
	  return (scm_read_sexp (chr, port));
	case '"':
	  return (scm_read_string (chr, port));
	case '\'':
	case '`':
	case ',':
	  return (scm_read_quote (chr, port));
	case '#':
	  {
            long line  = SCM_LINUM (port);
            int column = SCM_COL (port) - 1;
	    SCM result = scm_read_sharp (chr, port, line, column);
	    if (scm_is_eq (result, SCM_UNSPECIFIED))
	      /* We read a comment or some such.  */
	      break;
	    else
	      return result;
	  }
	case ')':
	  scm_i_input_error (FUNC_NAME, port, "unexpected \")\"", SCM_EOL);
	  break;
	case ']':
          if (SCM_SQUARE_BRACKETS_P)
            scm_i_input_error (FUNC_NAME, port, "unexpected \"]\"", SCM_EOL);
          /* otherwise fall through */
	case EOF:
	  return SCM_EOF_VAL;
	case ':':
	  if (scm_is_eq (SCM_PACK (SCM_KEYWORD_STYLE), scm_keyword_prefix))
	    return scm_symbol_to_keyword (scm_read_expression (port));
	  /* Fall through.  */

	default:
	  {
	    if (((chr >= '0') && (chr <= '9'))
		|| (strchr ("+-.", chr)))
	      return (scm_read_number (chr, port));
	    else
	      return (scm_read_mixed_case_symbol (chr, port));
	  }
	}
    }
}
#undef FUNC_NAME


/* Actual reader.  */

SCM_DEFINE (scm_read, "read", 0, 1, 0, 
            (SCM port),
	    "Read an s-expression from the input port @var{port}, or from\n"
	    "the current input port if @var{port} is not specified.\n"
	    "Any whitespace before the next token is discarded.")
#define FUNC_NAME s_scm_read
{
  int c;

  if (SCM_UNBNDP (port))
    port = scm_current_input_port ();
  SCM_VALIDATE_OPINPORT (1, port);

  c = flush_ws (port, (char *) NULL);
  if (EOF == c)
    return SCM_EOF_VAL;
  scm_ungetc_unlocked (c, port);

  return (scm_read_expression (port));
}
#undef FUNC_NAME




/* Manipulate the read-hash-procedures alist.  This could be written in
   Scheme, but maybe it will also be used by C code during initialisation.  */
SCM_DEFINE (scm_read_hash_extend, "read-hash-extend", 2, 0, 0,
            (SCM chr, SCM proc),
	    "Install the procedure @var{proc} for reading expressions\n"
	    "starting with the character sequence @code{#} and @var{chr}.\n"
	    "@var{proc} will be called with two arguments:  the character\n"
	    "@var{chr} and the port to read further data from. The object\n"
	    "returned will be the return value of @code{read}. \n"
	    "Passing @code{#f} for @var{proc} will remove a previous setting. \n"
	    )
#define FUNC_NAME s_scm_read_hash_extend
{
  SCM this;
  SCM prev;

  SCM_VALIDATE_CHAR (1, chr);
  SCM_ASSERT (scm_is_false (proc)
	      || scm_is_eq (scm_procedure_p (proc), SCM_BOOL_T),
	      proc, SCM_ARG2, FUNC_NAME);

  /* Check if chr is already in the alist.  */
  this = scm_i_read_hash_procedures_ref ();
  prev = SCM_BOOL_F;
  while (1)
    {
      if (scm_is_null (this))
	{
	  /* not found, so add it to the beginning.  */
	  if (scm_is_true (proc))
	    {
              SCM new = scm_cons (scm_cons (chr, proc),
                                  scm_i_read_hash_procedures_ref ());
	      scm_i_read_hash_procedures_set_x (new);
	    }
	  break;
	}
      if (scm_is_eq (chr, SCM_CAAR (this)))
	{
	  /* already in the alist.  */
	  if (scm_is_false (proc))
	    {
	      /* remove it.  */
	      if (scm_is_false (prev))
		{
                  SCM rest = SCM_CDR (scm_i_read_hash_procedures_ref ());
		  scm_i_read_hash_procedures_set_x (rest);
		}
	      else
		scm_set_cdr_x (prev, SCM_CDR (this));
	    }
	  else
	    {
	      /* replace it.  */
	      scm_set_cdr_x (SCM_CAR (this), proc);
	    }
	  break;
	}
      prev = this;
      this = SCM_CDR (this);
    }

  return SCM_UNSPECIFIED;
}
#undef FUNC_NAME

/* Recover the read-hash procedure corresponding to char c.  */
static SCM
scm_get_hash_procedure (int c)
{
  SCM rest = scm_i_read_hash_procedures_ref ();

  while (1)
    {
      if (scm_is_null (rest))
	return SCM_BOOL_F;
  
      if (SCM_CHAR (SCM_CAAR (rest)) == c)
	return SCM_CDAR (rest);
     
      rest = SCM_CDR (rest);
    }
}

#define SCM_ENCODING_SEARCH_SIZE (500)

/* Search the first few hundred characters of a file for an Emacs-like coding
   declaration.  Returns either NULL or a string whose storage has been
   allocated with `scm_gc_malloc ()'.  */
char *
scm_i_scan_for_encoding (SCM port)
{
  scm_t_port *pt;
  char header[SCM_ENCODING_SEARCH_SIZE+1];
  size_t bytes_read, encoding_length, i;
  char *encoding = NULL;
  int utf8_bom = 0;
  char *pos, *encoding_start;
  int in_comment;

  pt = SCM_PTAB_ENTRY (port);

  if (pt->rw_active == SCM_PORT_WRITE)
    scm_flush_unlocked (port);

  if (pt->rw_random)
    pt->rw_active = SCM_PORT_READ;

  if (pt->read_pos == pt->read_end)
    {
      /* We can use the read buffer, and thus avoid a seek. */
      if (scm_fill_input_unlocked (port) == EOF)
        return NULL;

      bytes_read = pt->read_end - pt->read_pos;
      if (bytes_read > SCM_ENCODING_SEARCH_SIZE)
        bytes_read = SCM_ENCODING_SEARCH_SIZE;

      if (bytes_read <= 1)
        /* An unbuffered port -- don't scan.  */
        return NULL;

      memcpy (header, pt->read_pos, bytes_read);
      header[bytes_read] = '\0';
    }
  else
    {
      /* Try to read some bytes and then seek back.  Not all ports
         support seeking back; and indeed some file ports (like
         /dev/urandom) will succeed on an lseek (fd, 0, SEEK_CUR)---the
         check performed by SCM_FPORT_FDES---but fail to seek
         backwards.  Hence this block comes second.  We prefer to use
         the read buffer in-place.  */
      if (SCM_FPORTP (port) && !SCM_FDES_RANDOM_P (SCM_FPORT_FDES (port)))
        return NULL;

      bytes_read = scm_c_read_unlocked (port, header, SCM_ENCODING_SEARCH_SIZE);
      header[bytes_read] = '\0';
      scm_seek (port, scm_from_int (0), scm_from_int (SEEK_SET));
    }

  if (bytes_read > 3 
      && header[0] == '\xef' && header[1] == '\xbb' && header[2] == '\xbf')
    utf8_bom = 1;

  /* search past "coding[:=]" */
  pos = header;
  while (1)
    {
      if ((pos = strstr(pos, "coding")) == NULL)
        return NULL;

      pos += strlen("coding");
      if (pos - header >= SCM_ENCODING_SEARCH_SIZE || 
          (*pos == ':' || *pos == '='))
        {
          pos ++;
          break;
        }
    }

  /* skip spaces */
  while (pos - header <= SCM_ENCODING_SEARCH_SIZE && 
	 (*pos == ' ' || *pos == '\t'))
    pos ++;

  /* grab the next token */
  encoding_start = pos;
  i = 0;
  while (encoding_start + i - header <= SCM_ENCODING_SEARCH_SIZE
         && encoding_start + i - header < bytes_read
	 && (isalnum ((int) encoding_start[i])
	     || strchr ("_-.:/,+=()", encoding_start[i]) != NULL))
    i++;

  encoding_length = i;
  if (encoding_length == 0)
    return NULL;

  encoding = scm_gc_strndup (encoding_start, encoding_length, "encoding");
  for (i = 0; i < encoding_length; i++)
    encoding[i] = toupper ((int) encoding[i]);

  /* push backwards to make sure we were in a comment */
  in_comment = 0;
  pos = encoding_start;
  while (pos >= header)
    {
      if (*pos == ';')
	{
	  in_comment = 1;
	  break;
	}
      else if (*pos == '\n' || pos == header)
	{
	  /* This wasn't in a semicolon comment. Check for a
	   hash-bang comment. */
	  char *beg = strstr (header, "#!");
	  char *end = strstr (header, "!#");
	  if (beg < encoding_start && encoding_start + encoding_length <= end)
	    in_comment = 1;
	  break;
	}
      else
        {
          pos --;
          continue;
        }
    }
  if (!in_comment)
    /* This wasn't in a comment */
    return NULL;

  if (utf8_bom && strcmp(encoding, "UTF-8"))
    scm_misc_error (NULL,
		    "the port input declares the encoding ~s but is encoded as UTF-8",
		    scm_list_1 (scm_from_locale_string (encoding)));

  return encoding;
}

SCM_DEFINE (scm_file_encoding, "file-encoding", 1, 0, 0,
            (SCM port),
            "Scans the port for an Emacs-like character coding declaration\n"
            "near the top of the contents of a port with random-accessible contents.\n"
            "The coding declaration is of the form\n"
            "@code{coding: XXXXX} and must appear in a scheme comment.\n"
            "\n"
            "Returns a string containing the character encoding of the file\n"
            "if a declaration was found, or @code{#f} otherwise.\n")
#define FUNC_NAME s_scm_file_encoding
{
  char *enc;
  SCM s_enc;

  SCM_VALIDATE_OPINPORT (SCM_ARG1, port);

  enc = scm_i_scan_for_encoding (port);
  if (enc == NULL)
    return SCM_BOOL_F;
  else
    {
      s_enc = scm_from_locale_string (enc);
      return s_enc;
    }

  return SCM_BOOL_F;
}
#undef FUNC_NAME

void
scm_init_read ()
{
  SCM read_hash_procs;

  read_hash_procs = scm_make_fluid_with_default (SCM_EOL);
  
  scm_i_read_hash_procedures =
    SCM_VARIABLE_LOC (scm_c_define ("%read-hash-procedures", read_hash_procs));

  scm_init_opts (scm_read_options, scm_read_opts);
#include "libguile/read.x"
}

/*
  Local Variables:
  c-file-style: "gnu"
  End:
*/<|MERGE_RESOLUTION|>--- conflicted
+++ resolved
@@ -1357,36 +1357,10 @@
     case '0': case '1': case '2': case '3': case '4':
     case '5': case '6': case '7': case '8': case '9':
     case '@':
-<<<<<<< HEAD
-      return (scm_i_read_array (port, chr));
+        return (scm_read_array (chr, port, line, column));
 
     case 'i':
     case 'e':
-=======
-#if SCM_ENABLE_DEPRECATED
-      /* See below for 'i' and 'e'. */
-    case 'a':
-    case 'y':
-    case 'h':
-    case 'l':
-#endif
-      return (scm_read_array (chr, port, line, column));
-
-    case 'i':
-    case 'e':
-#if SCM_ENABLE_DEPRECATED
-      {
-	/* When next char is '(', it really is an old-style
-	   uniform array. */
-	scm_t_wchar next_c = scm_getc (port);
-	if (next_c != EOF)
-	  scm_ungetc (next_c, port);
-	if (next_c == '(')
-	  return scm_read_array (chr, port, line, column);
-	/* Fall through. */
-      }
-#endif
->>>>>>> c2c3bddb
     case 'b':
     case 'B':
     case 'o':
