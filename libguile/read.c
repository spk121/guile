/* Copyright (C) 1995, 1996, 1997, 1999, 2000, 2001, 2003, 2004, 2006,
 *   2007, 2008, 2009, 2010, 2011, 2012 Free Software Foundation, Inc.
 * 
 * This library is free software; you can redistribute it and/or
 * modify it under the terms of the GNU Lesser General Public License
 * as published by the Free Software Foundation; either version 3 of
 * the License, or (at your option) any later version.
 *
 * This library is distributed in the hope that it will be useful, but
 * WITHOUT ANY WARRANTY; without even the implied warranty of
 * MERCHANTABILITY or FITNESS FOR A PARTICULAR PURPOSE.  See the GNU
 * Lesser General Public License for more details.
 *
 * You should have received a copy of the GNU Lesser General Public
 * License along with this library; if not, write to the Free Software
 * Foundation, Inc., 51 Franklin Street, Fifth Floor, Boston, MA
 * 02110-1301 USA
 */




#ifdef HAVE_CONFIG_H
# include <config.h>
#endif

#include <stdio.h>
#include <ctype.h>
#include <string.h>
#include <unistd.h>
#include <unicase.h>
#include <unictype.h>

#include "libguile/_scm.h"
#include "libguile/bytevectors.h"
#include "libguile/chars.h"
#include "libguile/eval.h"
#include "libguile/arrays.h"
#include "libguile/bitvectors.h"
#include "libguile/keywords.h"
#include "libguile/alist.h"
#include "libguile/srcprop.h"
#include "libguile/hashtab.h"
#include "libguile/hash.h"
#include "libguile/ports.h"
#include "libguile/fports.h"
#include "libguile/root.h"
#include "libguile/strings.h"
#include "libguile/strports.h"
#include "libguile/vectors.h"
#include "libguile/validate.h"
#include "libguile/srfi-4.h"
#include "libguile/srfi-13.h"

#include "libguile/read.h"
#include "libguile/private-options.h"




SCM_GLOBAL_SYMBOL (scm_sym_dot, ".");
SCM_SYMBOL (scm_keyword_prefix, "prefix");
SCM_SYMBOL (scm_keyword_postfix, "postfix");
SCM_SYMBOL (sym_nil, "nil");

scm_t_option scm_read_opts[] = {
  { SCM_OPTION_BOOLEAN, "copy", 0,
    "Copy source code expressions." },
  { SCM_OPTION_BOOLEAN, "positions", 1,
    "Record positions of source code expressions." },
  { SCM_OPTION_BOOLEAN, "case-insensitive", 0,
    "Convert symbols to lower case."},
  { SCM_OPTION_SCM, "keywords", (scm_t_bits) SCM_BOOL_F_BITS,
    "Style of keyword recognition: #f, 'prefix or 'postfix."},
  { SCM_OPTION_BOOLEAN, "r6rs-hex-escapes", 0,
    "Use R6RS variable-length character and string hex escapes."},
  { SCM_OPTION_BOOLEAN, "square-brackets", 1,
    "Treat `[' and `]' as parentheses, for R6RS compatibility."},
  { SCM_OPTION_BOOLEAN, "hungry-eol-escapes", 0,
    "In strings, consume leading whitespace after an escaped end-of-line."},
  { 0, },
};

/*
  Give meaningful error messages for errors

  We use the format

  FILE:LINE:COL: MESSAGE
  This happened in ....

  This is not standard GNU format, but the test-suite likes the real
  message to be in front.

 */


void
scm_i_input_error (char const *function,
		   SCM port, const char *message, SCM arg)
{
  SCM fn = (scm_is_string (SCM_FILENAME(port))
	    ? SCM_FILENAME(port)
	    : scm_from_locale_string ("#<unknown port>"));

  SCM string_port = scm_open_output_string ();
  SCM string = SCM_EOL;
  scm_simple_format (string_port,
		     scm_from_locale_string ("~A:~S:~S: ~A"),
		     scm_list_4 (fn,
				 scm_from_long (SCM_LINUM (port) + 1),
				 scm_from_int (SCM_COL (port) + 1),
				 scm_from_locale_string (message)));
    
  string = scm_get_output_string (string_port);
  scm_close_output_port (string_port);
  scm_error_scm (scm_from_latin1_symbol ("read-error"),
		 function? scm_from_locale_string (function) : SCM_BOOL_F,
		 string,
		 arg,
		 SCM_BOOL_F);
}


SCM_DEFINE (scm_read_options, "read-options-interface", 0, 1, 0, 
            (SCM setting),
	    "Option interface for the read options. Instead of using\n"
	    "this procedure directly, use the procedures @code{read-enable},\n"
	    "@code{read-disable}, @code{read-set!} and @code{read-options}.")
#define FUNC_NAME s_scm_read_options
{
  SCM ans = scm_options (setting,
			 scm_read_opts,
			 FUNC_NAME);
  if (SCM_COPY_SOURCE_P)
    SCM_RECORD_POSITIONS_P = 1;
  return ans;
}
#undef FUNC_NAME

/* A fluid referring to an association list mapping extra hash
   characters to procedures.  */
static SCM *scm_i_read_hash_procedures;

static SCM
scm_i_read_hash_procedures_ref (void)
{
  return scm_fluid_ref (*scm_i_read_hash_procedures);
}

static void
scm_i_read_hash_procedures_set_x (SCM value)
{
  scm_fluid_set_x (*scm_i_read_hash_procedures, value);
}


/* Token readers.  */


/* Size of the C buffer used to read symbols and numbers.  */
#define READER_BUFFER_SIZE            128

/* Number of 32-bit codepoints in the buffer used to read strings.  */
#define READER_STRING_BUFFER_SIZE     128

/* The maximum size of Scheme character names.  */
#define READER_CHAR_NAME_MAX_SIZE      50


/* `isblank' is only in C99.  */
#define CHAR_IS_BLANK_(_chr)					\
  (((_chr) == ' ') || ((_chr) == '\t') || ((_chr) == '\n')	\
   || ((_chr) == '\f') || ((_chr) == '\r'))

#ifdef MSDOS
# define CHAR_IS_BLANK(_chr)			\
  ((CHAR_IS_BLANK_ (chr)) || ((_chr) == 26))
#else
# define CHAR_IS_BLANK CHAR_IS_BLANK_
#endif


/* R5RS one-character delimiters (see section 7.1.1, ``Lexical
   structure'').  */
#define CHAR_IS_R5RS_DELIMITER(c)				\
  (CHAR_IS_BLANK (c)						\
   || (c == ')') || (c == '(') || (c == ';') || (c == '"')      \
   || (SCM_SQUARE_BRACKETS_P && ((c == '[') || (c == ']'))))

#define CHAR_IS_DELIMITER  CHAR_IS_R5RS_DELIMITER

/* Exponent markers, as defined in section 7.1.1 of R5RS, ``Lexical
   Structure''.  */
#define CHAR_IS_EXPONENT_MARKER(_chr)				\
  (((_chr) == 'e') || ((_chr) == 's') || ((_chr) == 'f')	\
   || ((_chr) == 'd') || ((_chr) == 'l'))

/* Read an SCSH block comment.  */
static SCM scm_read_scsh_block_comment (scm_t_wchar, SCM);
static SCM scm_read_r6rs_block_comment (scm_t_wchar, SCM);
static SCM scm_read_commented_expression (scm_t_wchar, SCM);
static SCM scm_read_shebang (scm_t_wchar, SCM);
static SCM scm_get_hash_procedure (int);

/* Read from PORT until a delimiter (e.g., a whitespace) is read.  Put the
   result in the pre-allocated buffer BUF.  Return zero if the whole token has
   fewer than BUF_SIZE bytes, non-zero otherwise. READ will be set the number of
   bytes actually read.  */
static int
read_token (SCM port, char *buf, size_t buf_size, size_t *read)
{
   *read = 0;

   while (*read < buf_size)
     {
       int chr;

       chr = scm_get_byte_or_eof_unlocked (port);

       if (chr == EOF)
        return 0;
      else if (CHAR_IS_DELIMITER (chr))
        {
          scm_unget_byte_unlocked (chr, port);
          return 0;
        }
      else
        {
          *buf = (char) chr;
          buf++, (*read)++;
        }
     }

   return 1;
 }

/* Like `read_token', but return either BUFFER, or a GC-allocated buffer
   if the token doesn't fit in BUFFER_SIZE bytes.  */
static char *
read_complete_token (SCM port, char *buffer, size_t buffer_size,
		     size_t *read)
{
  int overflow = 0;
  size_t bytes_read, overflow_size = 0;
  char *overflow_buffer = NULL;

  do
    {
      overflow = read_token (port, buffer, buffer_size, &bytes_read);
      if (bytes_read == 0)
        break;
      if (overflow || overflow_size != 0)
        {
          if (overflow_size == 0)
            {
              overflow_buffer = scm_gc_malloc_pointerless (bytes_read, "read");
              memcpy (overflow_buffer, buffer, bytes_read);
              overflow_size = bytes_read;
            }
          else
            {
	      char *new_buf =
		scm_gc_malloc_pointerless (overflow_size + bytes_read, "read");

	      memcpy (new_buf, overflow_buffer, overflow_size);
              memcpy (new_buf + overflow_size, buffer, bytes_read);

	      overflow_buffer = new_buf;
              overflow_size += bytes_read;
            }
        }
    }
  while (overflow);

  if (overflow_size)
    *read = overflow_size;
  else
    *read = bytes_read;

  return (overflow_size > 0 ? overflow_buffer : buffer);
}

/* Skip whitespace from PORT and return the first non-whitespace character
   read.  Raise an error on end-of-file.  */
static int
flush_ws (SCM port, const char *eoferr)
{
  scm_t_wchar c;
  while (1)
    switch (c = scm_getc_unlocked (port))
      {
      case EOF:
      goteof:
	if (eoferr)
	  {
	    scm_i_input_error (eoferr,
			       port,
			       "end of file",
			       SCM_EOL);
	  }
	return c;

      case ';':
      lp:
	switch (c = scm_getc_unlocked (port))
	  {
	  case EOF:
	    goto goteof;
	  default:
	    goto lp;
	  case SCM_LINE_INCREMENTORS:
	    break;
	  }
	break;

      case '#':
	switch (c = scm_getc_unlocked (port))
	  {
	  case EOF:
	    eoferr = "read_sharp";
	    goto goteof;
	  case '!':
	    scm_read_shebang (c, port);
	    break;
	  case ';':
	    scm_read_commented_expression (c, port);
	    break;
	  case '|':
	    if (scm_is_false (scm_get_hash_procedure (c)))
	      {
		scm_read_r6rs_block_comment (c, port);
		break;
	      }
	    /* fall through */
	  default:
	    scm_ungetc_unlocked (c, port);
	    return '#';
	  }
	break;

      case SCM_LINE_INCREMENTORS:
      case SCM_SINGLE_SPACES:
      case '\t':
	break;

      default:
	return c;
      }

  return 0;
}



/* Token readers.  */

static SCM scm_read_expression (SCM port);
static SCM scm_read_sharp (int chr, SCM port, long line, int column);


static SCM
maybe_annotate_source (SCM x, SCM port, long line, int column)
{
  if (SCM_RECORD_POSITIONS_P)
    scm_i_set_source_properties_x (x, line, column, SCM_FILENAME (port));
  return x;
}

static SCM
scm_read_sexp (scm_t_wchar chr, SCM port)
#define FUNC_NAME "scm_i_lreadparen"
{
  int c;
  SCM tmp, tl, ans = SCM_EOL;
  const int terminating_char = ((chr == '[') ? ']' : ')');

  /* Need to capture line and column numbers here. */
  long line = SCM_LINUM (port);
  int column = SCM_COL (port) - 1;

  c = flush_ws (port, FUNC_NAME);
  if (terminating_char == c)
    return SCM_EOL;

  scm_ungetc_unlocked (c, port);
  tmp = scm_read_expression (port);

  /* Note that it is possible for scm_read_expression to return
     scm_sym_dot, but not as part of a dotted pair: as in #{.}#.  So
     check that it's a real dot by checking `c'.  */
  if (c == '.' && scm_is_eq (scm_sym_dot, tmp))
    {
      ans = scm_read_expression (port);
      if (terminating_char != (c = flush_ws (port, FUNC_NAME)))
	scm_i_input_error (FUNC_NAME, port, "missing close paren",
			   SCM_EOL);
      return ans;
    }

  /* Build the head of the list structure. */
  ans = tl = scm_cons (tmp, SCM_EOL);

  while (terminating_char != (c = flush_ws (port, FUNC_NAME)))
    {
      SCM new_tail;

      if (c == ')' || (SCM_SQUARE_BRACKETS_P && c == ']'))
        scm_i_input_error (FUNC_NAME, port,
                           "in pair: mismatched close paren: ~A",
                           scm_list_1 (SCM_MAKE_CHAR (c)));

      scm_ungetc_unlocked (c, port);
      tmp = scm_read_expression (port);

      /* See above note about scm_sym_dot.  */
      if (c == '.' && scm_is_eq (scm_sym_dot, tmp))
	{
	  SCM_SETCDR (tl, scm_read_expression (port));

	  c = flush_ws (port, FUNC_NAME);
	  if (terminating_char != c)
	    scm_i_input_error (FUNC_NAME, port,
			       "in pair: missing close paren", SCM_EOL);
	  goto exit;
	}

      new_tail = scm_cons (tmp, SCM_EOL);
      SCM_SETCDR (tl, new_tail);
      tl = new_tail;
    }

 exit:
  return maybe_annotate_source (ans, port, line, column);
}
#undef FUNC_NAME


/* Read a hexadecimal number NDIGITS in length.  Put its value into the variable
   C.  If TERMINATOR is non-null, terminate early if the TERMINATOR character is
   found.  */
#define SCM_READ_HEX_ESCAPE(ndigits, terminator)                   \
  do                                                               \
    {                                                              \
      scm_t_wchar a;                                               \
      size_t i = 0;                                                \
      c = 0;                                                       \
      while (i < ndigits)                                          \
        {                                                          \
          a = scm_getc_unlocked (port);                                     \
          if (a == EOF)                                            \
            goto str_eof;                                          \
          if (terminator                                           \
              && (a == (scm_t_wchar) terminator)                   \
              && (i > 0))                                          \
            break;                                                 \
          if ('0' <= a && a <= '9')                                \
            a -= '0';                                              \
          else if ('A' <= a && a <= 'F')                           \
            a = a - 'A' + 10;                                      \
          else if ('a' <= a && a <= 'f')                           \
            a = a - 'a' + 10;                                      \
          else                                                     \
            {                                                      \
              c = a;                                               \
              goto bad_escaped;                                    \
            }                                                      \
          c = c * 16 + a;                                          \
          i ++;                                                    \
        }                                                          \
    } while (0)

static void
skip_intraline_whitespace (SCM port)
{
  scm_t_wchar c;
  
  do
    {
      c = scm_getc_unlocked (port);
      if (c == EOF)
        return;
    }
  while (c == '\t' || uc_is_general_category (c, UC_SPACE_SEPARATOR));

  scm_ungetc_unlocked (c, port);
}                                         

static SCM
scm_read_string (int chr, SCM port)
#define FUNC_NAME "scm_lreadr"
{
  /* For strings smaller than C_STR, this function creates only one Scheme
     object (the string returned).  */

  SCM str = SCM_EOL;
  size_t c_str_len = 0;
  scm_t_wchar c, c_str[READER_STRING_BUFFER_SIZE];

  /* Need to capture line and column numbers here. */
  long line = SCM_LINUM (port);
  int column = SCM_COL (port) - 1;

<<<<<<< HEAD
  str = scm_i_make_string (READER_STRING_BUFFER_SIZE, NULL, 0);
  while ('"' != (c = scm_getc_unlocked (port)))
=======
  while ('"' != (c = scm_getc (port)))
>>>>>>> 33672b07
    {
      if (c == EOF)
        {
        str_eof:
          scm_i_input_error (FUNC_NAME, port,
                             "end of file in string constant", SCM_EOL);
        }

      if (c_str_len + 1 >= READER_STRING_BUFFER_SIZE)
	{
	  str = scm_cons (scm_from_utf32_stringn (c_str, c_str_len), str);
	  c_str_len = 0;
	}

      if (c == '\\')
        {
          switch (c = scm_getc_unlocked (port))
            {
            case EOF:
              goto str_eof;
            case '"':
            case '\\':
              break;
            case '\n':
              if (SCM_HUNGRY_EOL_ESCAPES_P)
                skip_intraline_whitespace (port);
              continue;
            case '0':
              c = '\0';
              break;
            case 'f':
              c = '\f';
              break;
            case 'n':
              c = '\n';
              break;
            case 'r':
              c = '\r';
              break;
            case 't':
              c = '\t';
              break;
            case 'a':
              c = '\007';
              break;
            case 'v':
              c = '\v';
              break;
            case 'b':
              c = '\010';
              break;
            case 'x':
              if (SCM_R6RS_ESCAPES_P)
                SCM_READ_HEX_ESCAPE (10, ';');
              else
                SCM_READ_HEX_ESCAPE (2, '\0');
              break;
            case 'u':
              if (!SCM_R6RS_ESCAPES_P)
                {
                  SCM_READ_HEX_ESCAPE (4, '\0');
                  break;
                }
            case 'U':
              if (!SCM_R6RS_ESCAPES_P)
                {
                  SCM_READ_HEX_ESCAPE (6, '\0');
                  break;
                }
            default:
            bad_escaped:
              scm_i_input_error (FUNC_NAME, port,
                                 "illegal character in escape sequence: ~S",
                                 scm_list_1 (SCM_MAKE_CHAR (c)));
            }
        }

      c_str[c_str_len++] = c;
    }

  if (scm_is_null (str))
    /* Fast path: we got a string that fits in C_STR.  */
    str = scm_from_utf32_stringn (c_str, c_str_len);
  else
    {
      if (c_str_len > 0)
	str = scm_cons (scm_from_utf32_stringn (c_str, c_str_len), str);

      str = scm_string_concatenate_reverse (str, SCM_UNDEFINED, SCM_UNDEFINED);
    }

  return maybe_annotate_source (str, port, line, column);
}
#undef FUNC_NAME


static SCM
scm_read_number (scm_t_wchar chr, SCM port)
{
  SCM result, str = SCM_EOL;
  char local_buffer[READER_BUFFER_SIZE], *buffer;
  size_t bytes_read;
  scm_t_port *pt = SCM_PTAB_ENTRY (port);

  /* Need to capture line and column numbers here. */
  long line = SCM_LINUM (port);
  int column = SCM_COL (port) - 1;

<<<<<<< HEAD
  scm_ungetc_unlocked (chr, port);
  overflow = read_complete_token (port, buffer, sizeof (buffer),
                                  &overflow_buffer, &bytes_read);
=======
  scm_ungetc (chr, port);
  buffer = read_complete_token (port, local_buffer, sizeof local_buffer,
				&bytes_read);
>>>>>>> 33672b07

  str = scm_from_stringn (buffer, bytes_read, pt->encoding, pt->ilseq_handler);

  result = scm_string_to_number (str, SCM_UNDEFINED);
  if (scm_is_false (result))
    {
      /* Return a symbol instead of a number */
      if (SCM_CASE_INSENSITIVE_P)
        str = scm_string_downcase_x (str);
      result = scm_string_to_symbol (str);
    }
  else if (SCM_NIMP (result))
    result = maybe_annotate_source (result, port, line, column);

  SCM_COL (port) += scm_i_string_length (str);
  return result;
}

static SCM
scm_read_mixed_case_symbol (scm_t_wchar chr, SCM port)
{
  SCM result;
  int ends_with_colon = 0;
  size_t bytes_read;
  int postfix = scm_is_eq (SCM_PACK (SCM_KEYWORD_STYLE), scm_keyword_postfix);
  char local_buffer[READER_BUFFER_SIZE], *buffer;
  scm_t_port *pt = SCM_PTAB_ENTRY (port);
  SCM str;

<<<<<<< HEAD
  scm_ungetc_unlocked (chr, port);
  overflow = read_complete_token (port, buffer, READER_BUFFER_SIZE,
                                  &overflow_buffer, &bytes_read);
=======
  scm_ungetc (chr, port);
  buffer = read_complete_token (port, local_buffer, sizeof local_buffer,
				&bytes_read);
>>>>>>> 33672b07
  if (bytes_read > 0)
    ends_with_colon = buffer[bytes_read - 1] == ':';

  if (postfix && ends_with_colon && (bytes_read > 1))
    {
      str = scm_from_stringn (buffer, bytes_read - 1,
			      pt->encoding, pt->ilseq_handler);

      if (SCM_CASE_INSENSITIVE_P)
        str = scm_string_downcase_x (str);
      result = scm_symbol_to_keyword (scm_string_to_symbol (str));
    }
  else
    {
      str = scm_from_stringn (buffer, bytes_read,
			      pt->encoding, pt->ilseq_handler);

      if (SCM_CASE_INSENSITIVE_P)
        str = scm_string_downcase_x (str);
      result = scm_string_to_symbol (str);
    }

  SCM_COL (port) += scm_i_string_length (str);
  return result;
}

static SCM
scm_read_number_and_radix (scm_t_wchar chr, SCM port)
#define FUNC_NAME "scm_lreadr"
{
  SCM result;
  size_t read;
  char local_buffer[READER_BUFFER_SIZE], *buffer;
  unsigned int radix;
  SCM str;
  scm_t_port *pt;

  switch (chr)
    {
    case 'B':
    case 'b':
      radix = 2;
      break;

    case 'o':
    case 'O':
      radix = 8;
      break;

    case 'd':
    case 'D':
      radix = 10;
      break;

    case 'x':
    case 'X':
      radix = 16;
      break;

    default:
      scm_ungetc_unlocked (chr, port);
      scm_ungetc_unlocked ('#', port);
      radix = 10;
    }

  buffer = read_complete_token (port, local_buffer, sizeof local_buffer,
				&read);

  pt = SCM_PTAB_ENTRY (port);
  str = scm_from_stringn (buffer, read, pt->encoding, pt->ilseq_handler);

  result = scm_string_to_number (str, scm_from_uint (radix));

  SCM_COL (port) += scm_i_string_length (str);

  if (scm_is_true (result))
    return result;

  scm_i_input_error (FUNC_NAME, port, "unknown # object", SCM_EOL);

  return SCM_BOOL_F;
}
#undef FUNC_NAME

static SCM
scm_read_quote (int chr, SCM port)
{
  SCM p;
  long line = SCM_LINUM (port);
  int column = SCM_COL (port) - 1;

  switch (chr)
    {
    case '`':
      p = scm_sym_quasiquote;
      break;

    case '\'':
      p = scm_sym_quote;
      break;

    case ',':
      {
	scm_t_wchar c;

	c = scm_getc_unlocked (port);
	if ('@' == c)
	  p = scm_sym_uq_splicing;
	else
	  {
	    scm_ungetc_unlocked (c, port);
	    p = scm_sym_unquote;
	  }
	break;
      }

    default:
      fprintf (stderr, "%s: unhandled quote character (%i)\n",
	       "scm_read_quote", chr);
      abort ();
    }

  p = scm_cons2 (p, scm_read_expression (port), SCM_EOL);
  return maybe_annotate_source (p, port, line, column);
}

SCM_SYMBOL (sym_syntax, "syntax");
SCM_SYMBOL (sym_quasisyntax, "quasisyntax");
SCM_SYMBOL (sym_unsyntax, "unsyntax");
SCM_SYMBOL (sym_unsyntax_splicing, "unsyntax-splicing");

static SCM
scm_read_syntax (int chr, SCM port)
{
  SCM p;
  long line = SCM_LINUM (port);
  int column = SCM_COL (port) - 1;

  switch (chr)
    {
    case '`':
      p = sym_quasisyntax;
      break;

    case '\'':
      p = sym_syntax;
      break;

    case ',':
      {
	int c;

	c = scm_getc_unlocked (port);
	if ('@' == c)
	  p = sym_unsyntax_splicing;
	else
	  {
	    scm_ungetc_unlocked (c, port);
	    p = sym_unsyntax;
	  }
	break;
      }

    default:
      fprintf (stderr, "%s: unhandled syntax character (%i)\n",
	       "scm_read_syntax", chr);
      abort ();
    }

  p = scm_cons2 (p, scm_read_expression (port), SCM_EOL);
  return maybe_annotate_source (p, port, line, column);
}

static SCM
scm_read_nil (int chr, SCM port)
{
  SCM id = scm_read_mixed_case_symbol (chr, port);

  if (!scm_is_eq (id, sym_nil))
    scm_i_input_error ("scm_read_nil", port,
                       "unexpected input while reading #nil: ~a",
                       scm_list_1 (id));

  return SCM_ELISP_NIL;
}
  
static SCM
scm_read_semicolon_comment (int chr, SCM port)
{
  int c;

  /* We use the get_byte here because there is no need to get the
     locale correct with comment input. This presumes that newline
     always represents itself no matter what the encoding is.  */
  for (c = scm_get_byte_or_eof_unlocked (port);
       (c != EOF) && (c != '\n');
       c = scm_get_byte_or_eof_unlocked (port));

  return SCM_UNSPECIFIED;
}


/* Sharp readers, i.e. readers called after a `#' sign has been read.  */

static SCM
scm_read_boolean (int chr, SCM port)
{
  switch (chr)
    {
    case 't':
    case 'T':
      return SCM_BOOL_T;

    case 'f':
    case 'F':
      return SCM_BOOL_F;
    }

  return SCM_UNSPECIFIED;
}

static SCM
scm_read_character (scm_t_wchar chr, SCM port)
#define FUNC_NAME "scm_lreadr"
{
  char buffer[READER_CHAR_NAME_MAX_SIZE];
  SCM charname;
  size_t charname_len, bytes_read;
  scm_t_wchar cp;
  int overflow;
  scm_t_port *pt;

  overflow = read_token (port, buffer, READER_CHAR_NAME_MAX_SIZE, &bytes_read);
  if (overflow)
    scm_i_input_error (FUNC_NAME, port, "character name too long", SCM_EOL);

  if (bytes_read == 0)
    {
      chr = scm_getc_unlocked (port);
      if (chr == EOF)
	scm_i_input_error (FUNC_NAME, port, "unexpected end of file "
			   "while reading character", SCM_EOL);

      /* CHR must be a token delimiter, like a whitespace.  */
      return (SCM_MAKE_CHAR (chr));
    }

  pt = SCM_PTAB_ENTRY (port);

  /* Simple ASCII characters can be processed immediately.  Also, simple
     ISO-8859-1 characters can be processed immediately if the encoding for this
     port is ISO-8859-1.  */
  if (bytes_read == 1 && ((unsigned char) buffer[0] <= 127 || pt->encoding == NULL))
    {
      SCM_COL (port) += 1;
      return SCM_MAKE_CHAR (buffer[0]);
    }

  /* Otherwise, convert the buffer into a proper scheme string for
     processing.  */
  charname = scm_from_stringn (buffer, bytes_read, pt->encoding,
			       pt->ilseq_handler);
  charname_len = scm_i_string_length (charname);
  SCM_COL (port) += charname_len;
  cp = scm_i_string_ref (charname, 0);
  if (charname_len == 1)
    return SCM_MAKE_CHAR (cp);

  /* Ignore dotted circles, which may be used to keep combining characters from
     combining with the backslash in #\charname.  */
  if (cp == SCM_CODEPOINT_DOTTED_CIRCLE && charname_len == 2)
    return SCM_MAKE_CHAR (scm_i_string_ref (charname, 1));

  if (cp >= '0' && cp < '8')
    {
      /* Dirk:FIXME::  This type of character syntax is not R5RS
       * compliant.  Further, it should be verified that the constant
       * does only consist of octal digits.  */
      SCM p = scm_string_to_number (charname, scm_from_uint (8));
      if (SCM_I_INUMP (p))
        {
          scm_t_wchar c = scm_to_uint32 (p);
          if (SCM_IS_UNICODE_CHAR (c))
            return SCM_MAKE_CHAR (c);
          else
            scm_i_input_error (FUNC_NAME, port,
                               "out-of-range octal character escape: ~a",
                               scm_list_1 (charname));
        }
    }

  if (cp == 'x' && (charname_len > 1))
    {
      SCM p;

      /* Convert from hex, skipping the initial 'x' character in CHARNAME */
      p = scm_string_to_number (scm_c_substring (charname, 1, charname_len),
                                scm_from_uint (16));
      if (SCM_I_INUMP (p))
        {
          scm_t_wchar c = scm_to_uint32 (p);
          if (SCM_IS_UNICODE_CHAR (c))
            return SCM_MAKE_CHAR (c);
          else
            scm_i_input_error (FUNC_NAME, port,
                               "out-of-range hex character escape: ~a",
                               scm_list_1 (charname));
        }
    }

  /* The names of characters should never have non-Latin1
     characters.  */
  if (scm_i_is_narrow_string (charname)
      || scm_i_try_narrow_string (charname))
    { SCM ch = scm_i_charname_to_char (scm_i_string_chars (charname),
                                       charname_len);
      if (scm_is_true (ch))
        return ch;
    }

  scm_i_input_error (FUNC_NAME, port, "unknown character name ~a",
		     scm_list_1 (charname));

  return SCM_UNSPECIFIED;
}
#undef FUNC_NAME

static SCM
scm_read_keyword (int chr, SCM port)
{
  SCM symbol;

  /* Read the symbol that comprises the keyword.  Doing this instead of
     invoking a specific symbol reader function allows `scm_read_keyword ()'
     to adapt to the delimiters currently valid of symbols.

     XXX: This implementation allows sloppy syntaxes like `#:  key'.  */
  symbol = scm_read_expression (port);
  if (!scm_is_symbol (symbol))
    scm_i_input_error ("scm_read_keyword", port,
		       "keyword prefix `~a' not followed by a symbol: ~s",
		       scm_list_2 (SCM_MAKE_CHAR (chr), symbol));

  return (scm_symbol_to_keyword (symbol));
}

static SCM
scm_read_vector (int chr, SCM port, long line, int column)
{
  /* Note: We call `scm_read_sexp ()' rather than READER here in order to
     guarantee that it's going to do what we want.  After all, this is an
     implementation detail of `scm_read_vector ()', not a desirable
     property.  */
  return maybe_annotate_source (scm_vector (scm_read_sexp (chr, port)),
                                port, line, column);
}

static SCM
scm_read_array (int chr, SCM port, long line, int column)
{
  SCM result = scm_i_read_array (port, chr);
  if (scm_is_false (result))
    return result;
  else
    return maybe_annotate_source (result, port, line, column);
}

static SCM
scm_read_srfi4_vector (int chr, SCM port, long line, int column)
{
  return scm_read_array (chr, port, line, column);
}

static SCM
scm_read_bytevector (scm_t_wchar chr, SCM port, long line, int column)
{
  chr = scm_getc_unlocked (port);
  if (chr != 'u')
    goto syntax;

  chr = scm_getc_unlocked (port);
  if (chr != '8')
    goto syntax;

  chr = scm_getc_unlocked (port);
  if (chr != '(')
    goto syntax;

  return maybe_annotate_source
    (scm_u8_list_to_bytevector (scm_read_sexp (chr, port)),
     port, line, column);

 syntax:
  scm_i_input_error ("read_bytevector", port,
		     "invalid bytevector prefix",
		     SCM_MAKE_CHAR (chr));
  return SCM_UNSPECIFIED;
}

static SCM
scm_read_guile_bit_vector (scm_t_wchar chr, SCM port, long line, int column)
{
  /* Read the `#*10101'-style read syntax for bit vectors in Guile.  This is
     terribly inefficient but who cares?  */
  SCM s_bits = SCM_EOL;

  for (chr = scm_getc_unlocked (port);
       (chr != EOF) && ((chr == '0') || (chr == '1'));
       chr = scm_getc_unlocked (port))
    {
      s_bits = scm_cons ((chr == '0') ? SCM_BOOL_F : SCM_BOOL_T, s_bits);
    }

  if (chr != EOF)
    scm_ungetc_unlocked (chr, port);

  return maybe_annotate_source
    (scm_bitvector (scm_reverse_x (s_bits, SCM_EOL)),
     port, line, column);
}

static SCM
scm_read_scsh_block_comment (scm_t_wchar chr, SCM port)
{
  int bang_seen = 0;

  for (;;)
    {
      int c = scm_getc_unlocked (port);

      if (c == EOF)
	scm_i_input_error ("skip_block_comment", port,
			   "unterminated `#! ... !#' comment", SCM_EOL);

      if (c == '!')
	bang_seen = 1;
      else if (c == '#' && bang_seen)
	break;
      else
	bang_seen = 0;
    }

  return SCM_UNSPECIFIED;
}

static SCM
scm_read_shebang (scm_t_wchar chr, SCM port)
{
  int c = 0;
  if ((c = scm_get_byte_or_eof_unlocked (port)) != 'r')
    {
      scm_ungetc_unlocked (c, port);
      return scm_read_scsh_block_comment (chr, port);
    }
  if ((c = scm_get_byte_or_eof_unlocked (port)) != '6')
    {
      scm_ungetc_unlocked (c, port);
      scm_ungetc_unlocked ('r', port);
      return scm_read_scsh_block_comment (chr, port);
    }
  if ((c = scm_get_byte_or_eof_unlocked (port)) != 'r')
    {
      scm_ungetc_unlocked (c, port);
      scm_ungetc_unlocked ('6', port);
      scm_ungetc_unlocked ('r', port);
      return scm_read_scsh_block_comment (chr, port);
    }
  if ((c = scm_get_byte_or_eof_unlocked (port)) != 's')
    {
      scm_ungetc_unlocked (c, port);
      scm_ungetc_unlocked ('r', port);
      scm_ungetc_unlocked ('6', port);
      scm_ungetc_unlocked ('r', port);
      return scm_read_scsh_block_comment (chr, port);
    }
  
  return SCM_UNSPECIFIED;
}

static SCM
scm_read_r6rs_block_comment (scm_t_wchar chr, SCM port)
{
  /* Unlike SCSH-style block comments, SRFI-30/R6RS block comments may be
     nested.  So care must be taken.  */
  int nesting_level = 1;

  int a = scm_getc_unlocked (port);

  if (a == EOF)
    scm_i_input_error ("scm_read_r6rs_block_comment", port,
                       "unterminated `#| ... |#' comment", SCM_EOL);

  while (nesting_level > 0)
    {
      int b = scm_getc_unlocked (port);

      if (b == EOF)
	scm_i_input_error ("scm_read_r6rs_block_comment", port,
			   "unterminated `#| ... |#' comment", SCM_EOL);

      if (a == '|' && b == '#')
        {
          nesting_level--;
          b = EOF;
        }
      else if (a == '#' && b == '|')
        {
          nesting_level++;
          b = EOF;
        }

      a = b;
    }

  return SCM_UNSPECIFIED;
}

static SCM
scm_read_commented_expression (scm_t_wchar chr, SCM port)
{
  scm_t_wchar c;
  
  c = flush_ws (port, (char *) NULL);
  if (EOF == c)
    scm_i_input_error ("read_commented_expression", port,
                       "no expression after #; comment", SCM_EOL);
  scm_ungetc_unlocked (c, port);
  scm_read_expression (port);
  return SCM_UNSPECIFIED;
}

static SCM
scm_read_extended_symbol (scm_t_wchar chr, SCM port)
{
  /* Guile's extended symbol read syntax looks like this:

       #{This is all a symbol name}#

     So here, CHR is expected to be `{'.  */
  int saw_brace = 0;
  size_t len = 0;
  SCM buf = scm_i_make_string (1024, NULL, 0);

  buf = scm_i_string_start_writing (buf);

  while ((chr = scm_getc_unlocked (port)) != EOF)
    {
      if (saw_brace)
	{
	  if (chr == '#')
	    {
	      break;
	    }
	  else
	    {
	      saw_brace = 0;
	      scm_i_string_set_x (buf, len++, '}');
	    }
	}

      if (chr == '}')
	saw_brace = 1;
      else if (chr == '\\')
        {
          /* It used to be that print.c would print extended-read-syntax
             symbols with backslashes before "non-standard" chars, but
             this routine wouldn't do anything with those escapes.
             Bummer.  What we've done is to change print.c to output
             R6RS hex escapes for those characters, relying on the fact
             that the extended read syntax would never put a `\' before
             an `x'.  For now, we just ignore other instances of
             backslash in the string.  */
          switch ((chr = scm_getc_unlocked (port)))
            {
            case EOF:
              goto done;
            case 'x':
              {
                scm_t_wchar c;
                
                SCM_READ_HEX_ESCAPE (10, ';');
                scm_i_string_set_x (buf, len++, c);
                break;

              str_eof:
                chr = EOF;
                goto done;

              bad_escaped:
                scm_i_string_stop_writing ();
                scm_i_input_error ("scm_read_extended_symbol", port,
                                   "illegal character in escape sequence: ~S",
                                   scm_list_1 (SCM_MAKE_CHAR (c)));
                break;
              }
            default:
	      scm_i_string_set_x (buf, len++, chr);
              break;
            }
        }
      else
        scm_i_string_set_x (buf, len++, chr);

      if (len >= scm_i_string_length (buf) - 2)
	{
	  SCM addy;

	  scm_i_string_stop_writing ();
	  addy = scm_i_make_string (1024, NULL, 0);
	  buf = scm_string_append (scm_list_2 (buf, addy));
	  len = 0;
	  buf = scm_i_string_start_writing (buf);
	}
    }

 done:
  scm_i_string_stop_writing ();
  if (chr == EOF)
    scm_i_input_error ("scm_read_extended_symbol", port,
                       "end of file while reading symbol", SCM_EOL);

  return (scm_string_to_symbol (scm_c_substring (buf, 0, len)));
}



/* Top-level token readers, i.e., dispatchers.  */

static SCM
scm_read_sharp_extension (int chr, SCM port)
{
  SCM proc;

  proc = scm_get_hash_procedure (chr);
  if (scm_is_true (scm_procedure_p (proc)))
    {
      long line = SCM_LINUM (port);
      int column = SCM_COL (port) - 2;
      SCM got;

      got = scm_call_2 (proc, SCM_MAKE_CHAR (chr), port);

      if (scm_is_pair (got) && !scm_i_has_source_properties (got))
        scm_i_set_source_properties_x (got, line, column, SCM_FILENAME (port));
      
      return got;
    }

  return SCM_UNSPECIFIED;
}

/* The reader for the sharp `#' character.  It basically dispatches reads
   among the above token readers.   */
static SCM
scm_read_sharp (scm_t_wchar chr, SCM port, long line, int column)
#define FUNC_NAME "scm_lreadr"
{
  SCM result;

  chr = scm_getc_unlocked (port);

  result = scm_read_sharp_extension (chr, port);
  if (!scm_is_eq (result, SCM_UNSPECIFIED))
    return result;

  switch (chr)
    {
    case '\\':
      return (scm_read_character (chr, port));
    case '(':
      return (scm_read_vector (chr, port, line, column));
    case 's':
    case 'u':
    case 'f':
    case 'c':
      /* This one may return either a boolean or an SRFI-4 vector.  */
      return (scm_read_srfi4_vector (chr, port, line, column));
    case 'v':
      return (scm_read_bytevector (chr, port, line, column));
    case '*':
      return (scm_read_guile_bit_vector (chr, port, line, column));
    case 't':
    case 'T':
    case 'F':
      return (scm_read_boolean (chr, port));
    case ':':
      return (scm_read_keyword (chr, port));
    case '0': case '1': case '2': case '3': case '4':
    case '5': case '6': case '7': case '8': case '9':
    case '@':
        return (scm_read_array (chr, port, line, column));

    case 'i':
    case 'e':
    case 'b':
    case 'B':
    case 'o':
    case 'O':
    case 'd':
    case 'D':
    case 'x':
    case 'X':
    case 'I':
    case 'E':
      return (scm_read_number_and_radix (chr, port));
    case '{':
      return (scm_read_extended_symbol (chr, port));
    case '!':
      return (scm_read_shebang (chr, port));
    case ';':
      return (scm_read_commented_expression (chr, port));
    case '`':
    case '\'':
    case ',':
      return (scm_read_syntax (chr, port));
    case 'n':
      return (scm_read_nil (chr, port));
    default:
      result = scm_read_sharp_extension (chr, port);
      if (scm_is_eq (result, SCM_UNSPECIFIED))
	{
	  /* To remain compatible with 1.8 and earlier, the following
	     characters have lower precedence than `read-hash-extend'
	     characters.  */
	  switch (chr)
	    {
	    case '|':
	      return scm_read_r6rs_block_comment (chr, port);
	    default:
	      scm_i_input_error (FUNC_NAME, port, "Unknown # object: ~S",
				 scm_list_1 (SCM_MAKE_CHAR (chr)));
	    }
	}
      else
	return result;
    }

  return SCM_UNSPECIFIED;
}
#undef FUNC_NAME

static SCM
scm_read_expression (SCM port)
#define FUNC_NAME "scm_read_expression"
{
  while (1)
    {
      scm_t_wchar chr;

      chr = scm_getc_unlocked (port);

      switch (chr)
	{
	case SCM_WHITE_SPACES:
	case SCM_LINE_INCREMENTORS:
	  break;
	case ';':
	  (void) scm_read_semicolon_comment (chr, port);
	  break;
	case '[':
          if (!SCM_SQUARE_BRACKETS_P)
            return (scm_read_mixed_case_symbol (chr, port));
          /* otherwise fall through */
	case '(':
	  return (scm_read_sexp (chr, port));
	case '"':
	  return (scm_read_string (chr, port));
	case '\'':
	case '`':
	case ',':
	  return (scm_read_quote (chr, port));
	case '#':
	  {
            long line  = SCM_LINUM (port);
            int column = SCM_COL (port) - 1;
	    SCM result = scm_read_sharp (chr, port, line, column);
	    if (scm_is_eq (result, SCM_UNSPECIFIED))
	      /* We read a comment or some such.  */
	      break;
	    else
	      return result;
	  }
	case ')':
	  scm_i_input_error (FUNC_NAME, port, "unexpected \")\"", SCM_EOL);
	  break;
	case ']':
          if (SCM_SQUARE_BRACKETS_P)
            scm_i_input_error (FUNC_NAME, port, "unexpected \"]\"", SCM_EOL);
          /* otherwise fall through */
	case EOF:
	  return SCM_EOF_VAL;
	case ':':
	  if (scm_is_eq (SCM_PACK (SCM_KEYWORD_STYLE), scm_keyword_prefix))
	    return scm_symbol_to_keyword (scm_read_expression (port));
	  /* Fall through.  */

	default:
	  {
	    if (((chr >= '0') && (chr <= '9'))
		|| (strchr ("+-.", chr)))
	      return (scm_read_number (chr, port));
	    else
	      return (scm_read_mixed_case_symbol (chr, port));
	  }
	}
    }
}
#undef FUNC_NAME


/* Actual reader.  */

SCM_DEFINE (scm_read, "read", 0, 1, 0, 
            (SCM port),
	    "Read an s-expression from the input port @var{port}, or from\n"
	    "the current input port if @var{port} is not specified.\n"
	    "Any whitespace before the next token is discarded.")
#define FUNC_NAME s_scm_read
{
  int c;

  if (SCM_UNBNDP (port))
    port = scm_current_input_port ();
  SCM_VALIDATE_OPINPORT (1, port);

  c = flush_ws (port, (char *) NULL);
  if (EOF == c)
    return SCM_EOF_VAL;
  scm_ungetc_unlocked (c, port);

  return (scm_read_expression (port));
}
#undef FUNC_NAME




/* Manipulate the read-hash-procedures alist.  This could be written in
   Scheme, but maybe it will also be used by C code during initialisation.  */
SCM_DEFINE (scm_read_hash_extend, "read-hash-extend", 2, 0, 0,
            (SCM chr, SCM proc),
	    "Install the procedure @var{proc} for reading expressions\n"
	    "starting with the character sequence @code{#} and @var{chr}.\n"
	    "@var{proc} will be called with two arguments:  the character\n"
	    "@var{chr} and the port to read further data from. The object\n"
	    "returned will be the return value of @code{read}. \n"
	    "Passing @code{#f} for @var{proc} will remove a previous setting. \n"
	    )
#define FUNC_NAME s_scm_read_hash_extend
{
  SCM this;
  SCM prev;

  SCM_VALIDATE_CHAR (1, chr);
  SCM_ASSERT (scm_is_false (proc)
	      || scm_is_eq (scm_procedure_p (proc), SCM_BOOL_T),
	      proc, SCM_ARG2, FUNC_NAME);

  /* Check if chr is already in the alist.  */
  this = scm_i_read_hash_procedures_ref ();
  prev = SCM_BOOL_F;
  while (1)
    {
      if (scm_is_null (this))
	{
	  /* not found, so add it to the beginning.  */
	  if (scm_is_true (proc))
	    {
              SCM new = scm_cons (scm_cons (chr, proc),
                                  scm_i_read_hash_procedures_ref ());
	      scm_i_read_hash_procedures_set_x (new);
	    }
	  break;
	}
      if (scm_is_eq (chr, SCM_CAAR (this)))
	{
	  /* already in the alist.  */
	  if (scm_is_false (proc))
	    {
	      /* remove it.  */
	      if (scm_is_false (prev))
		{
                  SCM rest = SCM_CDR (scm_i_read_hash_procedures_ref ());
		  scm_i_read_hash_procedures_set_x (rest);
		}
	      else
		scm_set_cdr_x (prev, SCM_CDR (this));
	    }
	  else
	    {
	      /* replace it.  */
	      scm_set_cdr_x (SCM_CAR (this), proc);
	    }
	  break;
	}
      prev = this;
      this = SCM_CDR (this);
    }

  return SCM_UNSPECIFIED;
}
#undef FUNC_NAME

/* Recover the read-hash procedure corresponding to char c.  */
static SCM
scm_get_hash_procedure (int c)
{
  SCM rest = scm_i_read_hash_procedures_ref ();

  while (1)
    {
      if (scm_is_null (rest))
	return SCM_BOOL_F;
  
      if (SCM_CHAR (SCM_CAAR (rest)) == c)
	return SCM_CDAR (rest);
     
      rest = SCM_CDR (rest);
    }
}

#define SCM_ENCODING_SEARCH_SIZE (500)

/* Search the first few hundred characters of a file for an Emacs-like coding
   declaration.  Returns either NULL or a string whose storage has been
   allocated with `scm_gc_malloc ()'.  */
char *
scm_i_scan_for_encoding (SCM port)
{
  scm_t_port *pt;
  char header[SCM_ENCODING_SEARCH_SIZE+1];
  size_t bytes_read, encoding_length, i;
  char *encoding = NULL;
  int utf8_bom = 0;
  char *pos, *encoding_start;
  int in_comment;

  pt = SCM_PTAB_ENTRY (port);

  if (pt->rw_active == SCM_PORT_WRITE)
    scm_flush_unlocked (port);

  if (pt->rw_random)
    pt->rw_active = SCM_PORT_READ;

  if (pt->read_pos == pt->read_end)
    {
      /* We can use the read buffer, and thus avoid a seek. */
      if (scm_fill_input_unlocked (port) == EOF)
        return NULL;

      bytes_read = pt->read_end - pt->read_pos;
      if (bytes_read > SCM_ENCODING_SEARCH_SIZE)
        bytes_read = SCM_ENCODING_SEARCH_SIZE;

      if (bytes_read <= 1)
        /* An unbuffered port -- don't scan.  */
        return NULL;

      memcpy (header, pt->read_pos, bytes_read);
      header[bytes_read] = '\0';
    }
  else
    {
      /* Try to read some bytes and then seek back.  Not all ports
         support seeking back; and indeed some file ports (like
         /dev/urandom) will succeed on an lseek (fd, 0, SEEK_CUR)---the
         check performed by SCM_FPORT_FDES---but fail to seek
         backwards.  Hence this block comes second.  We prefer to use
         the read buffer in-place.  */
      if (SCM_FPORTP (port) && !SCM_FDES_RANDOM_P (SCM_FPORT_FDES (port)))
        return NULL;

      bytes_read = scm_c_read_unlocked (port, header, SCM_ENCODING_SEARCH_SIZE);
      header[bytes_read] = '\0';
      scm_seek (port, scm_from_int (0), scm_from_int (SEEK_SET));
    }

  if (bytes_read > 3 
      && header[0] == '\xef' && header[1] == '\xbb' && header[2] == '\xbf')
    utf8_bom = 1;

  /* search past "coding[:=]" */
  pos = header;
  while (1)
    {
      if ((pos = strstr(pos, "coding")) == NULL)
        return NULL;

      pos += strlen("coding");
      if (pos - header >= SCM_ENCODING_SEARCH_SIZE || 
          (*pos == ':' || *pos == '='))
        {
          pos ++;
          break;
        }
    }

  /* skip spaces */
  while (pos - header <= SCM_ENCODING_SEARCH_SIZE && 
	 (*pos == ' ' || *pos == '\t'))
    pos ++;

  /* grab the next token */
  encoding_start = pos;
  i = 0;
  while (encoding_start + i - header <= SCM_ENCODING_SEARCH_SIZE
         && encoding_start + i - header < bytes_read
	 && (isalnum ((int) encoding_start[i])
	     || strchr ("_-.:/,+=()", encoding_start[i]) != NULL))
    i++;

  encoding_length = i;
  if (encoding_length == 0)
    return NULL;

  encoding = scm_gc_strndup (encoding_start, encoding_length, "encoding");
  for (i = 0; i < encoding_length; i++)
    encoding[i] = toupper ((int) encoding[i]);

  /* push backwards to make sure we were in a comment */
  in_comment = 0;
  pos = encoding_start;
  while (pos >= header)
    {
      if (*pos == ';')
	{
	  in_comment = 1;
	  break;
	}
      else if (*pos == '\n' || pos == header)
	{
	  /* This wasn't in a semicolon comment. Check for a
	   hash-bang comment. */
	  char *beg = strstr (header, "#!");
	  char *end = strstr (header, "!#");
	  if (beg < encoding_start && encoding_start + encoding_length <= end)
	    in_comment = 1;
	  break;
	}
      else
        {
          pos --;
          continue;
        }
    }
  if (!in_comment)
    /* This wasn't in a comment */
    return NULL;

  if (utf8_bom && strcmp(encoding, "UTF-8"))
    scm_misc_error (NULL,
		    "the port input declares the encoding ~s but is encoded as UTF-8",
		    scm_list_1 (scm_from_locale_string (encoding)));

  return encoding;
}

SCM_DEFINE (scm_file_encoding, "file-encoding", 1, 0, 0,
            (SCM port),
            "Scans the port for an Emacs-like character coding declaration\n"
            "near the top of the contents of a port with random-accessible contents.\n"
            "The coding declaration is of the form\n"
            "@code{coding: XXXXX} and must appear in a scheme comment.\n"
            "\n"
            "Returns a string containing the character encoding of the file\n"
            "if a declaration was found, or @code{#f} otherwise.\n")
#define FUNC_NAME s_scm_file_encoding
{
  char *enc;
  SCM s_enc;

  SCM_VALIDATE_OPINPORT (SCM_ARG1, port);

  enc = scm_i_scan_for_encoding (port);
  if (enc == NULL)
    return SCM_BOOL_F;
  else
    {
      s_enc = scm_from_locale_string (enc);
      return s_enc;
    }

  return SCM_BOOL_F;
}
#undef FUNC_NAME

void
scm_init_read ()
{
  SCM read_hash_procs;

  read_hash_procs = scm_make_fluid_with_default (SCM_EOL);
  
  scm_i_read_hash_procedures =
    SCM_VARIABLE_LOC (scm_c_define ("%read-hash-procedures", read_hash_procs));

  scm_init_opts (scm_read_options, scm_read_opts);
#include "libguile/read.x"
}

/*
  Local Variables:
  c-file-style: "gnu"
  End:
*/<|MERGE_RESOLUTION|>--- conflicted
+++ resolved
@@ -505,12 +505,7 @@
   long line = SCM_LINUM (port);
   int column = SCM_COL (port) - 1;
 
-<<<<<<< HEAD
-  str = scm_i_make_string (READER_STRING_BUFFER_SIZE, NULL, 0);
   while ('"' != (c = scm_getc_unlocked (port)))
-=======
-  while ('"' != (c = scm_getc (port)))
->>>>>>> 33672b07
     {
       if (c == EOF)
         {
@@ -619,15 +614,9 @@
   long line = SCM_LINUM (port);
   int column = SCM_COL (port) - 1;
 
-<<<<<<< HEAD
   scm_ungetc_unlocked (chr, port);
-  overflow = read_complete_token (port, buffer, sizeof (buffer),
-                                  &overflow_buffer, &bytes_read);
-=======
-  scm_ungetc (chr, port);
   buffer = read_complete_token (port, local_buffer, sizeof local_buffer,
 				&bytes_read);
->>>>>>> 33672b07
 
   str = scm_from_stringn (buffer, bytes_read, pt->encoding, pt->ilseq_handler);
 
@@ -657,15 +646,9 @@
   scm_t_port *pt = SCM_PTAB_ENTRY (port);
   SCM str;
 
-<<<<<<< HEAD
   scm_ungetc_unlocked (chr, port);
-  overflow = read_complete_token (port, buffer, READER_BUFFER_SIZE,
-                                  &overflow_buffer, &bytes_read);
-=======
-  scm_ungetc (chr, port);
   buffer = read_complete_token (port, local_buffer, sizeof local_buffer,
 				&bytes_read);
->>>>>>> 33672b07
   if (bytes_read > 0)
     ends_with_colon = buffer[bytes_read - 1] == ':';
 
