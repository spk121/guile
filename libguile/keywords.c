<<<<<<< HEAD
/* Copyright (C) 1995,1996,1997,1998,1999,2000,2001, 2003, 2004, 2006, 2008, 2009, 2011 Free Software Foundation, Inc.
 * 
=======
/* Copyright (C) 1995, 1996, 1997, 1998, 1999, 2000, 2001, 2003, 2004,
 *   2006, 2008, 2009, 2013 Free Software Foundation, Inc.
 *
>>>>>>> 95ed2217
 * This library is free software; you can redistribute it and/or
 * modify it under the terms of the GNU Lesser General Public License
 * as published by the Free Software Foundation; either version 3 of
 * the License, or (at your option) any later version.
 *
 * This library is distributed in the hope that it will be useful, but
 * WITHOUT ANY WARRANTY; without even the implied warranty of
 * MERCHANTABILITY or FITNESS FOR A PARTICULAR PURPOSE.  See the GNU
 * Lesser General Public License for more details.
 *
 * You should have received a copy of the GNU Lesser General Public
 * License along with this library; if not, write to the Free Software
 * Foundation, Inc., 51 Franklin Street, Fifth Floor, Boston, MA
 * 02110-1301 USA
 */



#ifdef HAVE_CONFIG_H
# include <config.h>
#endif

#include <string.h>
#include <stdarg.h>

#include "libguile/_scm.h"
#include "libguile/async.h"
#include "libguile/ports.h"
#include "libguile/root.h"
#include "libguile/smob.h"
#include "libguile/hashtab.h"

#include "libguile/validate.h"
#include "libguile/keywords.h"
#include "libguile/strings.h"



static SCM keyword_obarray;

scm_t_bits scm_tc16_keyword;

#define KEYWORDP(X)	(SCM_SMOB_PREDICATE (scm_tc16_keyword, (X)))
#define KEYWORDSYM(X)	(SCM_SMOB_OBJECT (X))

static int
keyword_print (SCM exp, SCM port, scm_print_state *pstate SCM_UNUSED)
{
  scm_puts_unlocked ("#:", port);
  scm_display (KEYWORDSYM (exp), port);
  return 1;
}

SCM_DEFINE (scm_keyword_p, "keyword?", 1, 0, 0, 
            (SCM obj),
	    "Return @code{#t} if the argument @var{obj} is a keyword, else\n"
	    "@code{#f}.")
#define FUNC_NAME s_scm_keyword_p
{
  return scm_from_bool (KEYWORDP (obj));
}
#undef FUNC_NAME

SCM_DEFINE (scm_symbol_to_keyword, "symbol->keyword", 1, 0, 0,
	    (SCM symbol),
	    "Return the keyword with the same name as @var{symbol}.")
#define FUNC_NAME s_scm_symbol_to_keyword
{
  SCM keyword;

  SCM_ASSERT_TYPE (scm_is_symbol (symbol), symbol, 0, NULL, "symbol");

  SCM_CRITICAL_SECTION_START;
  /* njrev: NEWSMOB and hashq_set_x can raise errors */
  keyword = scm_hashq_ref (keyword_obarray, symbol, SCM_BOOL_F);
  if (scm_is_false (keyword))
    {
      SCM_NEWSMOB (keyword, scm_tc16_keyword, SCM_UNPACK (symbol));
      scm_hashq_set_x (keyword_obarray, symbol, keyword);
    }
  SCM_CRITICAL_SECTION_END;
  return keyword;
}
#undef FUNC_NAME

SCM_DEFINE (scm_keyword_to_symbol, "keyword->symbol", 1, 0, 0,
	    (SCM keyword),
	    "Return the symbol with the same name as @var{keyword}.")
#define FUNC_NAME s_scm_keyword_to_symbol
{
  scm_assert_smob_type (scm_tc16_keyword, keyword);
  return KEYWORDSYM (keyword);
}
#undef FUNC_NAME

int
scm_is_keyword (SCM val)
{
  return KEYWORDP (val);
}

SCM
scm_from_locale_keyword (const char *name)
{
  return scm_symbol_to_keyword (scm_from_locale_symbol (name));
}

SCM
scm_from_locale_keywordn (const char *name, size_t len)
{
  return scm_symbol_to_keyword (scm_from_locale_symboln (name, len));
}

SCM
scm_from_latin1_keyword (const char *name)
{
  return scm_symbol_to_keyword (scm_from_latin1_symbol (name));
}

SCM
scm_from_utf8_keyword (const char *name)
{
  return scm_symbol_to_keyword (scm_from_utf8_symbol (name));
}

SCM_SYMBOL (scm_keyword_argument_error, "keyword-argument-error");

void
scm_c_bind_keyword_arguments (const char *subr, SCM rest,
                              scm_t_keyword_arguments_flags flags, ...)
{
  va_list va;

  if (SCM_UNLIKELY (!(flags & SCM_ALLOW_NON_KEYWORD_ARGUMENTS)
                    && scm_ilength (rest) % 2 != 0))
    scm_error (scm_keyword_argument_error,
               subr, "Odd length of keyword argument list",
               SCM_EOL, SCM_BOOL_F);

  while (scm_is_pair (rest))
    {
      SCM kw_or_arg = SCM_CAR (rest);
      SCM tail = SCM_CDR (rest);

      if (scm_is_keyword (kw_or_arg) && scm_is_pair (tail))
        {
          SCM kw;
          SCM *arg_p;

          va_start (va, flags);
          for (;;)
            {
              kw = va_arg (va, SCM);
              if (SCM_UNBNDP (kw))
                {
                  /* KW_OR_ARG is not in the list of expected keywords.  */
                  if (!(flags & SCM_ALLOW_OTHER_KEYS))
                    scm_error_scm (scm_keyword_argument_error,
				   scm_from_locale_string (subr),
				   scm_from_latin1_string
				   ("Unrecognized keyword"),
				   SCM_EOL, scm_list_1 (kw_or_arg));
                  break;
                }
              arg_p = va_arg (va, SCM *);
              if (scm_is_eq (kw_or_arg, kw))
                {
                  /* We found the matching keyword.  Store the
                     associated value and break out of the loop.  */
                  *arg_p = SCM_CAR (tail);
                  break;
                }
            }
          va_end (va);

          /* Advance REST.  */
          rest = SCM_CDR (tail);
        }
      else
        {
          /* The next argument is not a keyword, or is a singleton
             keyword at the end of REST.  */
          if (!(flags & SCM_ALLOW_NON_KEYWORD_ARGUMENTS))
            scm_error_scm (scm_keyword_argument_error,
			   scm_from_locale_string (subr),
			   scm_from_latin1_string ("Invalid keyword"),
			   SCM_EOL, scm_list_1 (kw_or_arg));

           /* Advance REST.  */
           rest = tail;
        }
    }
}

/* njrev: critical sections reviewed so far up to here */
void
scm_init_keywords ()
{
  scm_tc16_keyword = scm_make_smob_type ("keyword", 0);
  scm_set_smob_print (scm_tc16_keyword, keyword_print);

  keyword_obarray = scm_c_make_hash_table (0);
#include "libguile/keywords.x"
}


/*
  Local Variables:
  c-file-style: "gnu"
  End:
*/<|MERGE_RESOLUTION|>--- conflicted
+++ resolved
@@ -1,11 +1,6 @@
-<<<<<<< HEAD
-/* Copyright (C) 1995,1996,1997,1998,1999,2000,2001, 2003, 2004, 2006, 2008, 2009, 2011 Free Software Foundation, Inc.
- * 
-=======
 /* Copyright (C) 1995, 1996, 1997, 1998, 1999, 2000, 2001, 2003, 2004,
- *   2006, 2008, 2009, 2013 Free Software Foundation, Inc.
+ *   2006, 2008, 2009, 2011, 2013 Free Software Foundation, Inc.
  *
->>>>>>> 95ed2217
  * This library is free software; you can redistribute it and/or
  * modify it under the terms of the GNU Lesser General Public License
  * as published by the Free Software Foundation; either version 3 of
