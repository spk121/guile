--- conflicted
+++ resolved
@@ -1,6 +1,6 @@
 /* Copyright (C) 1995, 1996, 1997, 2000, 2001, 2003, 2004, 2006, 2008,
  *   2009, 2010, 2011, 2012 Free Software Foundation, Inc.
- *
+ * 
  * This library is free software; you can redistribute it and/or
  * modify it under the terms of the GNU Lesser General Public License
  * as published by the Free Software Foundation; either version 3 of
@@ -226,6 +226,53 @@
   return ret;
 }
 
+static unsigned long scm_raw_ihashq (scm_t_bits key);
+static unsigned long scm_raw_ihash (SCM obj, size_t depth);
+
+/* Return the hash of struct OBJ.  Traverse OBJ's fields to compute the
+   result, unless DEPTH is zero.  Assumes that OBJ is a struct.  */
+static unsigned long
+scm_i_struct_hash (SCM obj, size_t depth)
+{
+  SCM layout;
+  scm_t_bits *data;
+  size_t struct_size, field_num;
+  unsigned long hash;
+
+  layout = SCM_STRUCT_LAYOUT (obj);
+  struct_size = scm_i_symbol_length (layout) / 2;
+  data = SCM_STRUCT_DATA (obj);
+
+  hash = scm_raw_ihashq (SCM_UNPACK (SCM_STRUCT_VTABLE (obj)));
+  if (depth > 0)
+    for (field_num = 0; field_num < struct_size; field_num++)
+      {
+        int protection;
+
+        protection = scm_i_symbol_ref (layout, field_num * 2 + 1);
+        if (protection != 'h' && protection != 'o')
+          {
+            int type;
+            type = scm_i_symbol_ref (layout, field_num * 2);
+            switch (type)
+              {
+              case 'p':
+                hash ^= scm_raw_ihash (SCM_PACK (data[field_num]),
+                                       depth / 2);
+                break;
+              case 'u':
+                hash ^= scm_raw_ihashq (data[field_num]);
+                break;
+              default:
+                /* Ignore 's' fields.  */;
+              }
+          }
+      }
+
+  /* FIXME: Tail elements should be taken into account.  */
+
+  return hash;
+}
 
 /* Thomas Wang's integer hasher, from
    http://www.cris.com/~Ttwang/tech/inthash.htm.  */
@@ -282,22 +329,7 @@
     case scm_tc7_symbol:
       return scm_i_symbol_hash (obj);
     case scm_tc7_pointer:
-<<<<<<< HEAD
       return scm_raw_ihashq ((scm_t_uintptr) SCM_POINTER_VALUE (obj));
-=======
-      {
-	/* Pointer objects are typically used to store addresses of heap
-	   objects.  On most platforms, these are at least 3-byte
-	   aligned (on x86_64-*-gnu, `malloc' returns 4-byte aligned
-	   addresses), so get rid of the least significant bits.  */
-	scm_t_uintptr significant_bits;
-
-	significant_bits = (scm_t_uintptr) SCM_POINTER_VALUE (obj) >> 4UL;
-	return (size_t) significant_bits  % n;
-      }
-    case scm_tcs_struct:
-      return scm_i_struct_hash (obj, n, d);
->>>>>>> 10744b7c
     case scm_tc7_wvect:
     case scm_tc7_vector:
       {
@@ -316,6 +348,8 @@
                 ^ scm_raw_ihash (SCM_CDR (obj), depth / 2));
       else
         return scm_raw_ihashq (scm_tc3_cons);
+    case scm_tcs_struct:
+      return scm_i_struct_hash (obj, depth);
     default:
       return scm_raw_ihashq (SCM_CELL_WORD_0 (obj));
     }
