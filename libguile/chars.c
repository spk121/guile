<<<<<<< HEAD
/*	Copyright (C) 1995,1996,1998, 2000, 2001, 2004, 2006, 2008, 2009, 2010, 2011 Free Software Foundation, Inc.
=======
/* Copyright (C) 1995,1996,1998, 2000, 2001, 2004, 2006, 2008, 2009,
 *   2010, 2014 Free Software Foundation, Inc.
>>>>>>> 0fc54828
 * 
 * This library is free software; you can redistribute it and/or
 * modify it under the terms of the GNU Lesser General Public License
 * as published by the Free Software Foundation; either version 3 of
 * the License, or (at your option) any later version.
 *
 * This library is distributed in the hope that it will be useful, but
 * WITHOUT ANY WARRANTY; without even the implied warranty of
 * MERCHANTABILITY or FITNESS FOR A PARTICULAR PURPOSE.  See the GNU
 * Lesser General Public License for more details.
 *
 * You should have received a copy of the GNU Lesser General Public
 * License along with this library; if not, write to the Free Software
 * Foundation, Inc., 51 Franklin Street, Fifth Floor, Boston, MA
 * 02110-1301 USA
 */



#ifdef HAVE_CONFIG_H
# include <config.h>
#endif

#include <ctype.h>
#include <limits.h>
#include <unicase.h>
#include <unictype.h>

#include "libguile/_scm.h"
#include "libguile/validate.h"

#include "libguile/chars.h"
#include "libguile/srfi-14.h"



SCM_DEFINE (scm_char_p, "char?", 1, 0, 0, 
            (SCM x),
	    "Return @code{#t} iff @var{x} is a character, else @code{#f}.")
#define FUNC_NAME s_scm_char_p
{
  return scm_from_bool (SCM_CHARP(x));
}
#undef FUNC_NAME

static SCM scm_i_char_eq_p (SCM x, SCM y, SCM rest);
SCM_DEFINE (scm_i_char_eq_p, "char=?", 0, 2, 1,
            (SCM x, SCM y, SCM rest),
            "Return @code{#t} if the Unicode code point of @var{x} is equal to the\n"
            "code point of @var{y}, else @code{#f}.\n")
#define FUNC_NAME s_scm_i_char_eq_p
{
  if (SCM_UNBNDP (x) || SCM_UNBNDP (y))
    return SCM_BOOL_T;
  while (!scm_is_null (rest))
    {
      if (scm_is_false (scm_char_eq_p (x, y)))
        return SCM_BOOL_F;
      x = y;
      y = scm_car (rest);
      rest = scm_cdr (rest);
    }
  return scm_char_eq_p (x, y);
}
#undef FUNC_NAME

SCM scm_char_eq_p (SCM x, SCM y)
#define FUNC_NAME s_scm_i_char_eq_p
{
  SCM_VALIDATE_CHAR (1, x);
  SCM_VALIDATE_CHAR (2, y);
  return scm_from_bool (scm_is_eq (x, y));
}
#undef FUNC_NAME


static SCM scm_i_char_less_p (SCM x, SCM y, SCM rest);
SCM_DEFINE (scm_i_char_less_p, "char<?", 0, 2, 1, 
            (SCM x, SCM y, SCM rest),
            "Return @code{#t} iff the code point of @var{x} is less than the code\n"
            "point of @var{y}, else @code{#f}.")
#define FUNC_NAME s_scm_i_char_less_p
{
  if (SCM_UNBNDP (x) || SCM_UNBNDP (y))
    return SCM_BOOL_T;
  while (!scm_is_null (rest))
    {
      if (scm_is_false (scm_char_less_p (x, y)))
        return SCM_BOOL_F;
      x = y;
      y = scm_car (rest);
      rest = scm_cdr (rest);
    }
  return scm_char_less_p (x, y);
}
#undef FUNC_NAME

SCM scm_char_less_p (SCM x, SCM y)
#define FUNC_NAME s_scm_i_char_less_p
{
  SCM_VALIDATE_CHAR (1, x);
  SCM_VALIDATE_CHAR (2, y);
  return scm_from_bool (SCM_CHAR(x) < SCM_CHAR(y));
}
#undef FUNC_NAME

static SCM scm_i_char_leq_p (SCM x, SCM y, SCM rest);
SCM_DEFINE (scm_i_char_leq_p, "char<=?", 0, 2, 1,
            (SCM x, SCM y, SCM rest),
            "Return @code{#t} if the Unicode code point of @var{x} is less than or\n"
            "equal to the code point of @var{y}, else @code{#f}.")
#define FUNC_NAME s_scm_i_char_leq_p
{
  if (SCM_UNBNDP (x) || SCM_UNBNDP (y))
    return SCM_BOOL_T;
  while (!scm_is_null (rest))
    {
      if (scm_is_false (scm_char_leq_p (x, y)))
        return SCM_BOOL_F;
      x = y;
      y = scm_car (rest);
      rest = scm_cdr (rest);
    }
  return scm_char_leq_p (x, y);
}
#undef FUNC_NAME

SCM scm_char_leq_p (SCM x, SCM y)
#define FUNC_NAME s_scm_i_char_leq_p
{
  SCM_VALIDATE_CHAR (1, x);
  SCM_VALIDATE_CHAR (2, y);
  return scm_from_bool (SCM_CHAR(x) <= SCM_CHAR(y));
}
#undef FUNC_NAME

static SCM scm_i_char_gr_p (SCM x, SCM y, SCM rest);
SCM_DEFINE (scm_i_char_gr_p, "char>?", 0, 2, 1,
            (SCM x, SCM y, SCM rest),
            "Return @code{#t} if the Unicode code point of @var{x} is greater than\n"
            "the code point of @var{y}, else @code{#f}.")
#define FUNC_NAME s_scm_i_char_gr_p
{
  if (SCM_UNBNDP (x) || SCM_UNBNDP (y))
    return SCM_BOOL_T;
  while (!scm_is_null (rest))
    {
      if (scm_is_false (scm_char_gr_p (x, y)))
        return SCM_BOOL_F;
      x = y;
      y = scm_car (rest);
      rest = scm_cdr (rest);
    }
  return scm_char_gr_p (x, y);
}
#undef FUNC_NAME

SCM scm_char_gr_p (SCM x, SCM y)
#define FUNC_NAME s_scm_i_char_gr_p
{
  SCM_VALIDATE_CHAR (1, x);
  SCM_VALIDATE_CHAR (2, y);
  return scm_from_bool (SCM_CHAR(x) > SCM_CHAR(y));
}
#undef FUNC_NAME

static SCM scm_i_char_geq_p (SCM x, SCM y, SCM rest);
SCM_DEFINE (scm_i_char_geq_p, "char>=?", 0, 2, 1,
            (SCM x, SCM y, SCM rest),
            "Return @code{#t} if the Unicode code point of @var{x} is greater than\n"
            "or equal to the code point of @var{y}, else @code{#f}.")
#define FUNC_NAME s_scm_i_char_geq_p
{
  if (SCM_UNBNDP (x) || SCM_UNBNDP (y))
    return SCM_BOOL_T;
  while (!scm_is_null (rest))
    {
      if (scm_is_false (scm_char_geq_p (x, y)))
        return SCM_BOOL_F;
      x = y;
      y = scm_car (rest);
      rest = scm_cdr (rest);
    }
  return scm_char_geq_p (x, y);
}
#undef FUNC_NAME

SCM scm_char_geq_p (SCM x, SCM y)
#define FUNC_NAME s_scm_i_char_geq_p
{
  SCM_VALIDATE_CHAR (1, x);
  SCM_VALIDATE_CHAR (2, y);
  return scm_from_bool (SCM_CHAR(x) >= SCM_CHAR(y));
}
#undef FUNC_NAME

/* FIXME?: R6RS specifies that these comparisons are case-folded.
   This is the same thing as comparing the uppercase characters in
   practice, but, not in theory.  Unicode has table containing their
   definition of case-folded character mappings.  A more correct
   implementation would be to use that table and make a char-foldcase
   function.  */

static SCM scm_i_char_ci_eq_p (SCM x, SCM y, SCM rest);
SCM_DEFINE (scm_i_char_ci_eq_p, "char-ci=?", 0, 2, 1,
            (SCM x, SCM y, SCM rest),
            "Return @code{#t} if the case-folded Unicode code point of @var{x} is\n"
            "the same as the case-folded code point of @var{y}, else @code{#f}.")
#define FUNC_NAME s_scm_i_char_ci_eq_p
{
  if (SCM_UNBNDP (x) || SCM_UNBNDP (y))
    return SCM_BOOL_T;
  while (!scm_is_null (rest))
    {
      if (scm_is_false (scm_char_ci_eq_p (x, y)))
        return SCM_BOOL_F;
      x = y;
      y = scm_car (rest);
      rest = scm_cdr (rest);
    }
  return scm_char_ci_eq_p (x, y);
}
#undef FUNC_NAME

SCM scm_char_ci_eq_p (SCM x, SCM y)
#define FUNC_NAME s_scm_i_char_ci_eq_p
{
  SCM_VALIDATE_CHAR (1, x);
  SCM_VALIDATE_CHAR (2, y);
  return scm_from_bool (scm_c_upcase(SCM_CHAR(x))==scm_c_upcase(SCM_CHAR(y)));
}
#undef FUNC_NAME

static SCM scm_i_char_ci_less_p (SCM x, SCM y, SCM rest);
SCM_DEFINE (scm_i_char_ci_less_p, "char-ci<?", 0, 2, 1,
            (SCM x, SCM y, SCM rest),
            "Return @code{#t} if the case-folded Unicode code point of @var{x} is\n"
            "less than the case-folded code point of @var{y}, else @code{#f}.")
#define FUNC_NAME s_scm_i_char_ci_less_p
{
  if (SCM_UNBNDP (x) || SCM_UNBNDP (y))
    return SCM_BOOL_T;
  while (!scm_is_null (rest))
    {
      if (scm_is_false (scm_char_ci_less_p (x, y)))
        return SCM_BOOL_F;
      x = y;
      y = scm_car (rest);
      rest = scm_cdr (rest);
    }
  return scm_char_ci_less_p (x, y);
}
#undef FUNC_NAME

SCM scm_char_ci_less_p (SCM x, SCM y)
#define FUNC_NAME s_scm_i_char_ci_less_p
{
  SCM_VALIDATE_CHAR (1, x);
  SCM_VALIDATE_CHAR (2, y);
  return scm_from_bool ((scm_c_upcase(SCM_CHAR(x))) < scm_c_upcase(SCM_CHAR(y)));
}
#undef FUNC_NAME

static SCM scm_i_char_ci_leq_p (SCM x, SCM y, SCM rest);
SCM_DEFINE (scm_i_char_ci_leq_p, "char-ci<=?", 0, 2, 1,
            (SCM x, SCM y, SCM rest),
            "Return @code{#t} iff the case-folded Unicode code point of @var{x} is\n"
            "less than or equal to the case-folded code point of @var{y}, else\n"
            "@code{#f}")
#define FUNC_NAME s_scm_i_char_ci_leq_p
{
  if (SCM_UNBNDP (x) || SCM_UNBNDP (y))
    return SCM_BOOL_T;
  while (!scm_is_null (rest))
    {
      if (scm_is_false (scm_char_ci_leq_p (x, y)))
        return SCM_BOOL_F;
      x = y;
      y = scm_car (rest);
      rest = scm_cdr (rest);
    }
  return scm_char_ci_leq_p (x, y);
}
#undef FUNC_NAME

SCM scm_char_ci_leq_p (SCM x, SCM y)
#define FUNC_NAME s_scm_i_char_ci_leq_p
{
  SCM_VALIDATE_CHAR (1, x);
  SCM_VALIDATE_CHAR (2, y);
  return scm_from_bool (scm_c_upcase(SCM_CHAR(x)) <= scm_c_upcase(SCM_CHAR(y)));
}
#undef FUNC_NAME

static SCM scm_i_char_ci_gr_p (SCM x, SCM y, SCM rest);
SCM_DEFINE (scm_i_char_ci_gr_p, "char-ci>?", 0, 2, 1,
            (SCM x, SCM y, SCM rest),
            "Return @code{#t} iff the case-folded code point of @var{x} is greater\n"
            "than the case-folded code point of @var{y}, else @code{#f}.")
#define FUNC_NAME s_scm_i_char_ci_gr_p
{
  if (SCM_UNBNDP (x) || SCM_UNBNDP (y))
    return SCM_BOOL_T;
  while (!scm_is_null (rest))
    {
      if (scm_is_false (scm_char_ci_gr_p (x, y)))
        return SCM_BOOL_F;
      x = y;
      y = scm_car (rest);
      rest = scm_cdr (rest);
    }
  return scm_char_ci_gr_p (x, y);
}
#undef FUNC_NAME

SCM scm_char_ci_gr_p (SCM x, SCM y)
#define FUNC_NAME s_scm_i_char_ci_gr_p
{
  SCM_VALIDATE_CHAR (1, x);
  SCM_VALIDATE_CHAR (2, y);
  return scm_from_bool (scm_c_upcase(SCM_CHAR(x)) > scm_c_upcase(SCM_CHAR(y)));
}
#undef FUNC_NAME

static SCM scm_i_char_ci_geq_p (SCM x, SCM y, SCM rest);
SCM_DEFINE (scm_i_char_ci_geq_p, "char-ci>=?", 0, 2, 1,
            (SCM x, SCM y, SCM rest),
            "Return @code{#t} iff the case-folded Unicode code point of @var{x} is\n"
            "greater than or equal to the case-folded code point of @var{y}, else\n"
            "@code{#f}.")
#define FUNC_NAME s_scm_i_char_ci_geq_p
{
  if (SCM_UNBNDP (x) || SCM_UNBNDP (y))
    return SCM_BOOL_T;
  while (!scm_is_null (rest))
    {
      if (scm_is_false (scm_char_ci_geq_p (x, y)))
        return SCM_BOOL_F;
      x = y;
      y = scm_car (rest);
      rest = scm_cdr (rest);
    }
  return scm_char_ci_geq_p (x, y);
}
#undef FUNC_NAME

SCM scm_char_ci_geq_p (SCM x, SCM y)
#define FUNC_NAME s_scm_i_char_ci_geq_p
{
  SCM_VALIDATE_CHAR (1, x);
  SCM_VALIDATE_CHAR (2, y);
  return scm_from_bool (scm_c_upcase(SCM_CHAR(x)) >= scm_c_upcase(SCM_CHAR(y)));
}
#undef FUNC_NAME


SCM_DEFINE (scm_char_alphabetic_p, "char-alphabetic?", 1, 0, 0,
           (SCM chr),
	    "Return @code{#t} iff @var{chr} is alphabetic, else @code{#f}.\n")
#define FUNC_NAME s_scm_char_alphabetic_p
{
  return scm_char_set_contains_p (scm_char_set_letter, chr);
}
#undef FUNC_NAME

SCM_DEFINE (scm_char_numeric_p, "char-numeric?", 1, 0, 0, 
           (SCM chr),
	    "Return @code{#t} iff @var{chr} is numeric, else @code{#f}.\n")
#define FUNC_NAME s_scm_char_numeric_p
{
  return scm_char_set_contains_p (scm_char_set_digit, chr);
}
#undef FUNC_NAME

SCM_DEFINE (scm_char_whitespace_p, "char-whitespace?", 1, 0, 0, 
           (SCM chr),
	    "Return @code{#t} iff @var{chr} is whitespace, else @code{#f}.\n")
#define FUNC_NAME s_scm_char_whitespace_p
{
  return scm_char_set_contains_p (scm_char_set_whitespace, chr);
}
#undef FUNC_NAME


SCM_DEFINE (scm_char_upper_case_p, "char-upper-case?", 1, 0, 0, 
           (SCM chr),
	    "Return @code{#t} iff @var{chr} is uppercase, else @code{#f}.\n")
#define FUNC_NAME s_scm_char_upper_case_p
{
  return scm_char_set_contains_p (scm_char_set_upper_case, chr);
}
#undef FUNC_NAME


SCM_DEFINE (scm_char_lower_case_p, "char-lower-case?", 1, 0, 0, 
           (SCM chr),
	    "Return @code{#t} iff @var{chr} is lowercase, else @code{#f}.\n")
#define FUNC_NAME s_scm_char_lower_case_p
{
  return scm_char_set_contains_p (scm_char_set_lower_case, chr);
}
#undef FUNC_NAME

SCM_DEFINE (scm_char_is_both_p, "char-is-both?", 1, 0, 0, 
            (SCM chr),
	    "Return @code{#t} iff @var{chr} is either uppercase or lowercase, else\n"
            "@code{#f}.\n")
#define FUNC_NAME s_scm_char_is_both_p
{
  if (scm_is_true (scm_char_set_contains_p (scm_char_set_lower_case, chr)))
    return SCM_BOOL_T;
  return scm_char_set_contains_p (scm_char_set_upper_case, chr);
}
#undef FUNC_NAME


SCM_DEFINE (scm_char_to_integer, "char->integer", 1, 0, 0, 
            (SCM chr),
            "Return the Unicode code point of @var{chr}.")
#define FUNC_NAME s_scm_char_to_integer
{
  SCM_VALIDATE_CHAR (1, chr);
  return scm_from_uint32 (SCM_CHAR(chr));
}
#undef FUNC_NAME


SCM_DEFINE (scm_integer_to_char, "integer->char", 1, 0, 0, 
           (SCM n),
            "Return the character that has Unicode code point @var{n}.  The integer\n"
            "@var{n} must be a valid code point.  Valid code points are in the\n"
            "ranges 0 to @code{#xD7FF} inclusive or @code{#xE000} to\n"
            "@code{#x10FFFF} inclusive.")
#define FUNC_NAME s_scm_integer_to_char
{
  scm_t_wchar cn;

  cn = scm_to_wchar (n);

  /* Avoid the surrogates.  */
  if (!SCM_IS_UNICODE_CHAR (cn))
    scm_out_of_range (FUNC_NAME, n);

  return SCM_MAKE_CHAR (cn);
}
#undef FUNC_NAME


SCM_DEFINE (scm_char_upcase, "char-upcase", 1, 0, 0, 
           (SCM chr),
	    "Return the uppercase character version of @var{chr}.")
#define FUNC_NAME s_scm_char_upcase
{
  SCM_VALIDATE_CHAR (1, chr);
  return SCM_MAKE_CHAR (scm_c_upcase (SCM_CHAR (chr)));
}
#undef FUNC_NAME


SCM_DEFINE (scm_char_downcase, "char-downcase", 1, 0, 0, 
           (SCM chr),
	    "Return the lowercase character version of @var{chr}.")
#define FUNC_NAME s_scm_char_downcase
{
  SCM_VALIDATE_CHAR (1, chr);
  return SCM_MAKE_CHAR (scm_c_downcase (SCM_CHAR(chr)));
}
#undef FUNC_NAME

SCM_DEFINE (scm_char_titlecase, "char-titlecase", 1, 0, 0,
	   (SCM chr),
	    "Return the titlecase character version of @var{chr}.")
#define FUNC_NAME s_scm_char_titlecase
{
  SCM_VALIDATE_CHAR (1, chr);
  return SCM_MAKE_CHAR (scm_c_titlecase (SCM_CHAR(chr)));
}
#undef FUNC_NAME

SCM_DEFINE (scm_char_general_category, "char-general-category", 1, 0, 0,
           (SCM chr),
            "Return a symbol representing the Unicode general category of "
            "@var{chr} or @code{#f} if a named category cannot be found.")
#define FUNC_NAME s_scm_char_general_category
{
  const char *sym;
  uc_general_category_t cat;

  SCM_VALIDATE_CHAR (1, chr);
  cat = uc_general_category (SCM_CHAR (chr));
  sym = uc_general_category_name (cat);

  if (sym != NULL)
    return scm_from_utf8_symbol (sym);
  return SCM_BOOL_F;
}
#undef FUNC_NAME





/*
TODO: change name  to scm_i_.. ? --hwn
*/


scm_t_wchar
scm_c_upcase (scm_t_wchar c)
{
  return uc_toupper ((int) c);
}


scm_t_wchar
scm_c_downcase (scm_t_wchar c)
{
  return uc_tolower ((int) c);
}

scm_t_wchar
scm_c_titlecase (scm_t_wchar c)
{
  return uc_totitle ((int) c);
}



/* There are a few sets of character names: R5RS, Guile
   extensions for control characters, and leftover Guile extensions.
   They are listed in order of precedence.  */

static const char *const scm_r5rs_charnames[] = {
  "space", "newline"
};

static const scm_t_uint32 const scm_r5rs_charnums[] = {
  0x20, 0x0a
};

#define SCM_N_R5RS_CHARNAMES (sizeof (scm_r5rs_charnames) / sizeof (char *))

static const char *const scm_r6rs_charnames[] = {
  "nul", "alarm", "backspace", "tab", "linefeed", "vtab", "page",
  "return", "esc", "delete"
  /* 'space' and 'newline' are already included from the R5RS list.  */
};

static const scm_t_uint32 const scm_r6rs_charnums[] = {
  0x00, 0x07, 0x08, 0x09, 0x0a, 0x0b, 0x0c,
  0x0d, 0x1b, 0x7f
};

#define SCM_N_R6RS_CHARNAMES (sizeof (scm_r6rs_charnames) / sizeof (char *))

static const char *const scm_r7rs_charnames[] = {
  "escape"
};

static const scm_t_uint32 const scm_r7rs_charnums[] = {
  0x1b
};

#define SCM_N_R7RS_CHARNAMES (sizeof (scm_r7rs_charnames) / sizeof (char *))

/* The abbreviated names for control characters.  */
static const char *const scm_C0_control_charnames[] = {
  /* C0 controls */
  "nul", "soh", "stx", "etx", "eot", "enq", "ack", "bel",
  "bs",  "ht",  "lf",  "vt",  "ff",  "cr",  "so",  "si",
  "dle", "dc1", "dc2", "dc3", "dc4", "nak", "syn", "etb", 
  "can", "em",  "sub", "esc", "fs",  "gs",  "rs",  "us",
  "sp", "del"
};

static const scm_t_uint32 const scm_C0_control_charnums[] = {
  0x00, 0x01, 0x02, 0x03, 0x04, 0x05, 0x06, 0x07,
  0x08, 0x09, 0x0a, 0x0b, 0x0c, 0x0d, 0x0e, 0x0f,
  0x10, 0x11, 0x12, 0x13, 0x14, 0x15, 0x16, 0x17,
  0x18, 0x19, 0x1a, 0x1b, 0x1c, 0x1d, 0x1e, 0x1f,
  0x20, 0x7f
};

#define SCM_N_C0_CONTROL_CHARNAMES (sizeof (scm_C0_control_charnames) / sizeof (char *))

static const char *const scm_alt_charnames[] = {
  "null", "nl", "np"
};

static const scm_t_uint32 const scm_alt_charnums[] = {
  0x00, 0x0a, 0x0c
};

#define SCM_N_ALT_CHARNAMES (sizeof (scm_alt_charnames) / sizeof (char *))

/* Returns the string charname for a character if it exists, or NULL
   otherwise.  */
const char *
scm_i_charname (SCM chr)
{
  size_t c;
  scm_t_uint32 i = SCM_CHAR (chr);

  for (c = 0; c < SCM_N_R5RS_CHARNAMES; c++)
    if (scm_r5rs_charnums[c] == i)
      return scm_r5rs_charnames[c];

  for (c = 0; c < SCM_N_R6RS_CHARNAMES; c++)
    if (scm_r6rs_charnums[c] == i)
      return scm_r6rs_charnames[c];

  for (c = 0; c < SCM_N_R7RS_CHARNAMES; c++)
    if (scm_r7rs_charnums[c] == i)
      return scm_r7rs_charnames[c];

  for (c = 0; c < SCM_N_C0_CONTROL_CHARNAMES; c++)
    if (scm_C0_control_charnums[c] == i)
      return scm_C0_control_charnames[c];

  /* Since the characters in scm_alt_charnums is a subset of
     scm_C0_control_charnums, this code is never reached.  */
  for (c = 0; c < SCM_N_ALT_CHARNAMES; c++)
    if (scm_alt_charnums[c] == i)
      return scm_alt_charnames[c];

  return NULL;
}

/* Return a character from a string charname.  */
SCM
scm_i_charname_to_char (const char *charname, size_t charname_len)
{
  size_t c;

  /* The R5RS charnames.  These are supposed to be case insensitive. */
  for (c = 0; c < SCM_N_R5RS_CHARNAMES; c++)
    if ((strlen (scm_r5rs_charnames[c]) == charname_len)
	&& (!strncasecmp (scm_r5rs_charnames[c], charname, charname_len)))
      return SCM_MAKE_CHAR (scm_r5rs_charnums[c]);

  /* The R6RS charnames.  R6RS says that these should be case-sensitive.
     They are left as case-insensitive to avoid confusion.  */
  for (c = 0; c < SCM_N_R6RS_CHARNAMES; c++)
    if ((strlen (scm_r6rs_charnames[c]) == charname_len)
	&& (!strncasecmp (scm_r6rs_charnames[c], charname, charname_len)))
      return SCM_MAKE_CHAR (scm_r6rs_charnums[c]);

  /* The R7RS charnames.  R7RS says that these should be case-sensitive.
     They are left as case-insensitive to avoid confusion.  */
  for (c = 0; c < SCM_N_R7RS_CHARNAMES; c++)
    if ((strlen (scm_r7rs_charnames[c]) == charname_len)
	&& (!strncasecmp (scm_r7rs_charnames[c], charname, charname_len)))
      return SCM_MAKE_CHAR (scm_r7rs_charnums[c]);

  /* Then come the controls.  By Guile convention, these are not case
     sensitive.  */
  for (c = 0; c < SCM_N_C0_CONTROL_CHARNAMES; c++)
    if ((strlen (scm_C0_control_charnames[c]) == charname_len)
	&& (!strncasecmp (scm_C0_control_charnames[c], charname, charname_len)))
      return SCM_MAKE_CHAR (scm_C0_control_charnums[c]);

  /* Lastly are some old names carried over for compatibility.  */
  for (c = 0; c < SCM_N_ALT_CHARNAMES; c++)
    if ((strlen (scm_alt_charnames[c]) == charname_len)
	&& (!strncasecmp (scm_alt_charnames[c], charname, charname_len)))
      return SCM_MAKE_CHAR (scm_alt_charnums[c]);

  return SCM_BOOL_F;
}




void
scm_init_chars ()
{
#include "libguile/chars.x"
}


/*
  Local Variables:
  c-file-style: "gnu"
  End:
*/<|MERGE_RESOLUTION|>--- conflicted
+++ resolved
@@ -1,10 +1,6 @@
-<<<<<<< HEAD
-/*	Copyright (C) 1995,1996,1998, 2000, 2001, 2004, 2006, 2008, 2009, 2010, 2011 Free Software Foundation, Inc.
-=======
 /* Copyright (C) 1995,1996,1998, 2000, 2001, 2004, 2006, 2008, 2009,
- *   2010, 2014 Free Software Foundation, Inc.
->>>>>>> 0fc54828
- * 
+ *   2010, 2011, 2014 Free Software Foundation, Inc.
+ *
  * This library is free software; you can redistribute it and/or
  * modify it under the terms of the GNU Lesser General Public License
  * as published by the Free Software Foundation; either version 3 of
